--- conflicted
+++ resolved
@@ -1,4 +1,3 @@
-<<<<<<< HEAD
 package ch.systemsx.sybit.crkwebui.server.settings.generators;
 
 import java.io.InputStream;
@@ -161,167 +160,4 @@
 			throw new ParsingException("Error during preparing grid properties");
 		}
 	}
-}
-=======
-package ch.systemsx.sybit.crkwebui.server.settings.generators;
-
-import java.io.InputStream;
-import java.util.Map;
-import java.util.Properties;
-
-import org.slf4j.Logger;
-import org.slf4j.LoggerFactory;
-
-import ch.systemsx.sybit.crkwebui.shared.exceptions.ParsingException;
-import ch.systemsx.sybit.crkwebui.shared.model.ApplicationSettings;
-
-/**
- * Application settings generator.
- */
-public class ApplicationSettingsGenerator 
-{
-	
-	private static final Logger logger = LoggerFactory.getLogger(ApplicationSettingsGenerator.class);
-	
-	
-	public static final String DEVELOPMENT_MODE = "development_mode";
-	/**
-	 * General server settings.
-	 */
-	private Properties globalProperties;
-	
-	/**
-	 * Creates instance of application settings generator with set general server properties.
-	 * @param globalProperties general server properties
-	 */
-	public ApplicationSettingsGenerator(Properties globalProperties)
-	{
-		this.globalProperties = globalProperties;
-	}
-	
-	/**
-	 * Creates application settings using provided input streams.
-	 * @param inputParametersStream input parameters input stream
-	 * @param helpPageStream stream containing help page content
-	 * @param downloadsPageStream stream containing downloads page content
-	 * @param releasesPageStream stream containing releases page content
-	 * @param gridPropertiesInputStream stream containing settings of the grids
-	 * @return application settings
-	 * @throws ParsingException when can not properly prepare application settings
-	 */
-	public ApplicationSettings generateApplicationSettings(InputStream inputParametersStream,
-														   InputStream gridPropertiesInputStream) throws ParsingException
-	{
-		ApplicationSettings settings = initializeApplicationSettings(inputParametersStream);
-		settings.setGridProperties(prepareGridProperties(gridPropertiesInputStream));
-
-		boolean useCaptcha = Boolean.parseBoolean(globalProperties.getProperty("use_captcha","false"));
-		String captchaPublicKey = globalProperties.getProperty("captcha_public_key");
-		int nrOfAllowedSubmissionsWithoutCaptcha = Integer.parseInt(globalProperties.getProperty("nr_of_allowed_submissions_without_captcha"));
-		String pdbLinkUrl = globalProperties.getProperty("pdb_link_url");
-		String uniparcLinkUrl = globalProperties.getProperty("uniparc_link_url");
-		String uniprotLinkUrl = globalProperties.getProperty("uniprot_link_url");
-		String wikipediaLinkUrl = globalProperties.getProperty("wikipedia_link_url");
-		String publicationLinkUrl = globalProperties.getProperty("publication_link_url");
-		boolean usePrecompiledResults = Boolean.parseBoolean(globalProperties.getProperty("use_precompiled","true"));
-		String uniprotVersion = globalProperties.getProperty("uniprot_version");
-		String examplePdb = globalProperties.getProperty("example_pdb");
-		double resolutionCutOff;
-		if(globalProperties.getProperty("resolution_cutoff")!=null)
-			resolutionCutOff = Double.parseDouble(globalProperties.getProperty("resolution_cutoff"));
-		else{
-			logger.warn("Resolution cut off value not found from the server properties file.");
-			resolutionCutOff = -2;
-		}
-
-		double rfreeCutOff;
-		if(globalProperties.getProperty("rfree_cutoff")!=null)
-			rfreeCutOff = Double.parseDouble(globalProperties.getProperty("rfree_cutoff"));
-		else{
-			logger.warn("R-Free cut off value not found from the server properties file.");
-			rfreeCutOff = -2;
-		}
-		
-		int maxXMLCalls;
-		if(globalProperties.getProperty("max_jobs_in_one_call")!=null){
-			maxXMLCalls = Integer.parseInt(globalProperties.getProperty("max_jobs_in_one_call"));
-		}
-		else{
-			logger.warn("Warning: Max XML jobs value not found from the server properties file.");
-			maxXMLCalls = 1;
-		}
-		
-		String javaVM;
-		if(globalProperties.getProperty("java_VM_exec")!=null && !globalProperties.getProperty("java_VM_exec").equals("")){
-			javaVM = globalProperties.getProperty("java_VM_exec");
-		}
-		else{
-			logger.info("java VM not found from the server properties file, using default value 'java'");
-			javaVM = "java";
-		}
-		
-		settings.setCaptchaPublicKey(captchaPublicKey);
-		settings.setUseCaptcha(useCaptcha);
-		settings.setNrOfAllowedSubmissionsWithoutCaptcha(nrOfAllowedSubmissionsWithoutCaptcha);
-		settings.setPdbLinkUrl(pdbLinkUrl);
-		settings.setUniparcLinkUrl(uniparcLinkUrl);
-		settings.setUniprotLinkUrl(uniprotLinkUrl);
-		settings.setWikipediaUrl(wikipediaLinkUrl);
-		settings.setPublicationLinkUrl(publicationLinkUrl);
-		settings.setUsePrecompiledResults(usePrecompiledResults);
-		settings.setUniprotVersion(uniprotVersion);
-		settings.setExamplePdb(examplePdb);
-		boolean readOnlyMode = Boolean.parseBoolean(globalProperties.getProperty("read_only_mode","false"));
-		settings.setReadOnlyMode(readOnlyMode);
-		boolean devMode = Boolean.parseBoolean(globalProperties.getProperty(DEVELOPMENT_MODE,"false"));
-		settings.setDevelopmentMode(devMode);
-		settings.setResolutionCutOff(resolutionCutOff);
-		settings.setRfreeCutOff(rfreeCutOff);
-		settings.setMaxXMLCalls(maxXMLCalls);
-		settings.setJavaVMExec(javaVM);
-
-		settings.setResultsLocation(globalProperties.getProperty("results_location"));
-		return settings;
-	}
-	
-	/**
-	 * Creates initial application settings.
-	 * @param inputParametersStream stream containing input parameters
-	 * @return initial application settings
-	 * @throws ParsingException when can not properly initialize application settings
-	 */
-	private ApplicationSettings initializeApplicationSettings(InputStream inputParametersStream) throws ParsingException
-	{
-		try
-		{
-			ApplicationSettings settings = InputParametersGenerator.prepareApplicationSettings(inputParametersStream);
-			return settings;
-		}
-		catch(Throwable t)
-		{
-			t.printStackTrace();
-			throw new ParsingException("Error during preparing input parameters");
-		}
-	}
-	
-	/**
-	 * Retrieves settings of the grids.
-	 * @param gridPropertiesInputStream stream containing settings of the grids
-	 * @return settings of the grids
-	 * @throws ParsingException when can not properly prepare settings of the grids
-	 */
-	private Map<String, String> prepareGridProperties(InputStream gridPropertiesInputStream) throws ParsingException
-	{
-		try
-		{
-			Map<String, String> gridProperties = GridPropertiesGenerator.prepareGridProperties(gridPropertiesInputStream);
-			return gridProperties;
-		}
-		catch(Throwable t)
-		{
-			t.printStackTrace();
-			throw new ParsingException("Error during preparing grid properties");
-		}
-	}
-}
->>>>>>> 888fe3e9
+}