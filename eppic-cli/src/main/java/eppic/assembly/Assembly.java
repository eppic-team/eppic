package eppic.assembly;

import java.awt.Dimension;
import java.awt.geom.Dimension2D;
import java.awt.geom.Rectangle2D;
import java.io.File;
import java.io.FileOutputStream;
import java.io.IOException;
import java.io.PrintStream;
import java.util.AbstractMap.SimpleEntry;
import java.util.ArrayList;
import java.util.Collection;
import java.util.Collections;
import java.util.Comparator;
import java.util.HashMap;
import java.util.HashSet;
import java.util.Iterator;
import java.util.List;
import java.util.Map;
import java.util.Map.Entry;
import java.util.Set;
import java.util.SortedMap;
import java.util.TreeMap;
import java.util.zip.GZIPOutputStream;

import javax.vecmath.AxisAngle4d;
import javax.vecmath.Matrix4d;
import javax.vecmath.Point3d;
import javax.vecmath.Vector3d;

import org.biojava.nbio.structure.Atom;
import org.biojava.nbio.structure.Calc;
import org.biojava.nbio.structure.Chain;
import org.biojava.nbio.structure.Group;
import org.biojava.nbio.structure.Structure;
import org.biojava.nbio.structure.StructureException;
<<<<<<< HEAD
import org.biojava.nbio.structure.StructureTools;
import org.biojava.nbio.structure.contact.Pair;
=======
>>>>>>> 22a09e54
import org.biojava.nbio.structure.contact.StructureInterface;
import org.biojava.nbio.structure.contact.StructureInterfaceCluster;
import org.biojava.nbio.structure.io.FileConvert;
import org.biojava.nbio.structure.io.mmcif.MMCIFFileTools;
import org.biojava.nbio.structure.io.mmcif.SimpleMMcifParser;
import org.biojava.nbio.structure.symmetry.core.AxisAligner;
import org.biojava.nbio.structure.symmetry.core.QuatSymmetryDetector;
import org.biojava.nbio.structure.symmetry.core.QuatSymmetryParameters;
import org.biojava.nbio.structure.symmetry.core.QuatSymmetryResults;
import org.biojava.nbio.structure.symmetry.core.Rotation;
import org.biojava.nbio.structure.symmetry.core.RotationGroup;
import org.biojava.nbio.structure.symmetry.core.Subunits;
import org.biojava.nbio.structure.xtal.CrystalCell;
import org.jgrapht.UndirectedGraph;
<<<<<<< HEAD
import org.jgrapht.alg.ConnectivityInspector;
import org.jgrapht.alg.cycle.PatonCycleBase;
import org.jgrapht.event.ConnectedComponentTraversalEvent;
import org.jgrapht.event.EdgeTraversalEvent;
import org.jgrapht.event.TraversalListener;
import org.jgrapht.event.VertexTraversalEvent;
import org.jgrapht.graph.UndirectedSubgraph;
import org.jgrapht.traverse.BreadthFirstIterator;
=======
import org.jgrapht.alg.DijkstraShortestPath;
>>>>>>> 22a09e54
import org.slf4j.Logger;
import org.slf4j.LoggerFactory;

import eppic.CallType;
import eppic.commons.util.GeomTools;


/**
 * An Assembly of molecules within a crystal, represented by a set of engaged interface clusters.
 * 
 * Each Assembly contains 1 (and only 1) AssemblyGraph which represents the subgraph of the lattice graph
 * corresponding to the set of engaged interface clusters.
 * 
 * The data structure hierarchy is:
 * <pre>
 *   Assembly - AssemblyGraph -< SubAssembly
 * </pre>
 * 
 * @author Jose Duarte
 *
 */
public class Assembly {
	
	private static final Logger logger = LoggerFactory.getLogger(Assembly.class);

	/**
	 * A numerical identifier for the assembly, from 1 to n
	 */
	private int id;
	
	/**
	 * The set of engaged interface clusters, represented as a boolean vector.
	 */
	private PowerSet engagedSet;
	
	/**
	 * The parent object containing references to all other assemblies and to the original structure
	 */
	private CrystalAssemblies crystalAssemblies;
	
	/**
	 * The AssemblyGraph object containing the subgraph and its connected components
	 */
	private AssemblyGraph assemblyGraph;
		
	private CallType call;
	

	
	public Assembly(CrystalAssemblies crystalAssemblies, PowerSet engagedSet) {
		this.crystalAssemblies = crystalAssemblies;
		this.engagedSet = engagedSet;
				
		assemblyGraph = new AssemblyGraph(this);
		
	}
	
	public PowerSet getEngagedSet() {
		return engagedSet;
	}
	
	public AssemblyGraph getAssemblyGraph() {
		return assemblyGraph;
	}
	
	public List<StructureInterfaceCluster> getEngagedInterfaceClusters() {
		TreeMap<Integer, StructureInterfaceCluster> map = new TreeMap<Integer, StructureInterfaceCluster>();
		for (InterfaceEdge e : assemblyGraph.getSubgraph().edgeSet()) {
			map.put ( e.getClusterId(), e.getInterfaceCluster());
		}
		
		List<StructureInterfaceCluster> list = new ArrayList<StructureInterfaceCluster>();
		list.addAll(map.values());
		return list;
	}
	
	public int getNumEngagedInterfaceClusters() {
		int count=0;
		for (int i=0;i<engagedSet.size();i++) {
			if (engagedSet.isOn(i)) count++;
		}
		return count;
	}
	
	/**
	 * Get the parent CrystalAssemly object containing references to all other Assemblies and to the original Structure
	 * @return
	 */
	public CrystalAssemblies getCrystalAssemblies() {
		return crystalAssemblies;
	}
	
	/**
	 * Returns true if this assembly is a child of any of the given parents, false otherwise
	 * @param parents
	 * @return
	 */
	public boolean isChild(List<Assembly> parents) {

		for (Assembly invalidGroup:parents) {
			if (this.isChild(invalidGroup)) return true;
		}
		return false;
	}
	
	/**
	 * Returns true if this assembly is child of the given potentialParent
	 * 
	 * @param potentialParent
	 * @return true if is a child false if not
	 */
	public boolean isChild(Assembly potentialParent) {
		
		return this.engagedSet.isChild(potentialParent.engagedSet);
		
	}

	/**
	 * Gets all children in assembly tree of this assembly, not adding those that are also
	 * children of other invalidParents
	 * @param invalidParents
	 * @return
	 */
	public List<Assembly> getChildren(List<Assembly> invalidParents) {

		List<PowerSet> powersetInvalidParents = new ArrayList<PowerSet>();
		for (Assembly ia:invalidParents) {
			powersetInvalidParents.add(ia.engagedSet);
		}
		
		List<PowerSet> powersetChildren = this.engagedSet.getChildren(powersetInvalidParents);
		
		List<Assembly> children = new ArrayList<Assembly>();		
		
		for (PowerSet c:powersetChildren) {
			children.add(new Assembly(crystalAssemblies, c));
		}
		
		return children;
	}
	
<<<<<<< HEAD
	/**
	 * Initialises the subgraph containing only this assembly's engaged interface clusters.
	 * This initialises both the subgraph and connectedComponents members
	 * @param clusterId
	 * @return
	 */
	private void initSubgraph() {		
		
		// note that the subgraph will contain all vertices even if they are not connected to the rest by any interface
		
		Set<ChainVertex> vertexSet = crystalAssemblies.getLatticeGraph().getGraph().vertexSet();
		Set<InterfaceEdge> edgeSubset = new HashSet<InterfaceEdge>();
		for(InterfaceEdge edge:crystalAssemblies.getLatticeGraph().getGraph().edgeSet()) {
			for (int i=0;i<this.engagedSet.size();i++) {
				if (this.engagedSet.isOn(i)  && edge.getClusterId()==i+1) {
					edgeSubset.add(edge);
				}
			}
		}
		
		this.subgraph = 
				new UndirectedSubgraph<ChainVertex, InterfaceEdge>(
						crystalAssemblies.getLatticeGraph().getGraph(), vertexSet, edgeSubset);
		 

		
		// initialising also the connected components
		ConnectivityInspector<ChainVertex, InterfaceEdge> ci = new ConnectivityInspector<ChainVertex, InterfaceEdge>(subgraph);
		
		List<Set<ChainVertex>> connectedSets = ci.connectedSets();
		
		logger.debug("Subgraph of assembly {} has {} vertices and {} edges, with {} connected components",
				this.toString(), subgraph.vertexSet().size(), subgraph.edgeSet().size(), connectedSets.size());
		
		if(logger.isDebugEnabled()) {
			StringBuilder sb = new StringBuilder();
			for (Set<ChainVertex> cc:connectedSets) {
				sb.append(cc.size());
				sb.append(' ');
			}
			logger.debug("Connected component sizes: {}",sb.toString()); 
		}
=======
>>>>>>> 22a09e54
	
	
	/**
	 * Returns true if this Assembly (i.e. this set of engaged interface clusters)
	 * constitutes a valid assembly topologically and isomorphically (rules iii and iv)
	 * @return
	 */
	public boolean isValid() {
		
		if (!isIsomorphic()) {
			logger.debug("Assembly {} contains non-isomorphic subgraphs, discarding it",this.toString());
			return false;
		}
		
		return isClosedSymmetry();
	}
	
	private boolean containsInfinites() {
		for (StructureInterfaceCluster cluster: getEngagedInterfaceClusters()) {
			
			for (StructureInterface interf:cluster.getMembers()) {
				// if a single member of cluster is infinite we consider the cluster infinite
				if (interf.isInfinite()) return true;
			}
		}
		return false;
	}
	
	public boolean isClosedSymmetry() {
		
		// first we check for infinites, like that we save to compute the graph cycles for infinite cases
		if (containsInfinites()) {
			logger.debug("Discarding assembly {} because it contains infinite interfaces", toString());
			return false;
		}

		// pre-check for assemblies with 1 engaged interface that is isologous: the cycle detection doesn't work for isologous
		if (getNumEngagedInterfaceClusters()==1) {
			for (StructureInterface interf : getEngagedInterfaceClusters().get(0).getMembers()) {
				// with a single interface in cluster isologous, we call the whole isologous
				if (interf.isIsologous()) {
					logger.debug("Assembly {} contains just 1 isologous interface cluster: closed symmetry, won't check cycles",toString());
					return true;
				}
			}
			
		}
		
		// for heteromeric assemblies, uneven stoichiometries implies non-closed. We can discard uneven ones straight away
		if (!assemblyGraph.isStoichiometryEven()) {
			logger.debug("Uneven stoichiometry for assembly {}, can't be a closed symmetry. Discarding",toString());
			return false;
		}
	
		return assemblyGraph.areAllCyclesClosed();
	}	
	
	/**
	 * Checks whether this Assembly is isomorphic, that is if all the connected components of its subgraph
	 * are isomorphic graphs in terms of vertex labels (i.e. they have the same stoichiometries) and edge labels
	 * @return
	 */
	public boolean isIsomorphic() {
		
		
		// 1) Isomorphism of entities: they have to be all equals or if different then they must be orthogonal 
		
		if (!assemblyGraph.isEntityIsomorphic()) {
			logger.debug("Some stoichiometries of assembly {} are overlapping, assembly can't be isomorphic",this.toString());
			return false;
		}
		
		// 2) Isomorphic in edge types: the count of edges per interface cluster type should be the same for all connected components
		
		// TODO implement
		
		//List<int[]> edgeStoichiometries = new ArrayList<int[]>();
		//for (Set<ChainVertex> connectedComponents) {
		//	int[] edgeStoichiometry = new int[engagedSet.length];
		//	edgeStoichiometries.add(edgeStoichiometry);
		//	for (InterfaceEdge edge:cc.edgeSet()) {
		//		edgeStoichiometry[edge.getClusterId()-1]++;
		//	}
		//}
		
		
		// 3) Isomorphic in connectivity
		// TODO implement isomorphism check of graph connectivity
		
		return true;
	}
	
	/**
	 * Returns the description corresponding to this Assembly as a list 
	 * of AssemblyDescriptions per disjoint set,
	 * e.g. in a crystal with 2 entities A,B and no engaged interfaces, 
	 * this would return a List of size 2:
	 * - AssemblyDescription 1: size 1, stoichiometry A, symmetry C1
	 * - AssemblyDescription 2: size 1, stoichiometry B, symmetry C1
	 * The same crystal where both A and B form a dimer would return a List of size 1
	 * with an AssemblyDescription: size 2, stoichiometry AB, symmetry C1
	 * @return
	 */
	public List<AssemblyDescription> getDescription() {
		List<AssemblyDescription> list = assemblyGraph.getDescription();
		StringBuilder sb = new StringBuilder();
		int i = -1;
		for (AssemblyDescription ad:list) {
			i++;
			sb.append(ad.getSize()+"/"+ad.getStoichiometry()+"/"+ad.getSymmetry());
			if (i!=list.size()-1) sb.append(",");
		}
		logger.info("Assembly {} size/stoichometry/symmetry: {}",toString(),sb.toString()); 
		return list;
	}
	
	/**
	 * Gets the coordinates corresponding to this Assembly.
	 * The Assembly must be a valid assembly, checked with {@link #isValid()}
	 * The output assembly will have chain identifiers like the original chains
	 * before applying symmetry operators. Thus in general a PDB file written straight from 
	 * the output will not be read correctly by other software since it will contain
	 * duplicate chain identifiers.
	 * @return
	 * @throws StructureException 
	 */
	public List<ChainVertex> getStructure() throws StructureException {
		// Place chains within unit cell
		List<ChainVertex> chains = new ArrayList<ChainVertex>();

<<<<<<< HEAD
		LatticeGraph<ChainVertex, InterfaceEdge> latticeGraph = crystalAssemblies.getLatticeGraph();
		CrystalCell cell = crystalAssemblies.getStructure().getCrystallographicInfo().getCrystalCell();
=======
		UndirectedGraph<ChainVertex, InterfaceEdge> firstCc = assemblyGraph.getSubAssemblies().get(0).getConnectedGraph();
		
		
		Iterator<ChainVertex> it = firstCc.vertexSet().iterator();
		
		ChainVertex refVertex = it.next();
		
		// transform refVertex, no translations for it
		Matrix4d m = crystalAssemblies.getLatticeGraph().getUnitCellTransformationOrthonormal(refVertex.getChainId(), refVertex.getOpId());
		Chain chain = (Chain) crystalAssemblies.getStructure().getChainByPDB(refVertex.getChainId()).clone();
		Calc.transform(chain, m);
		chains.add(new ChainVertex(chain, refVertex.getOpId()));
		
		while (it.hasNext()) {
			ChainVertex v = it.next();
			m = crystalAssemblies.getLatticeGraph().getUnitCellTransformationOrthonormal(v.getChainId(), v.getOpId());
			// transform the chain
			chain = (Chain) crystalAssemblies.getStructure().getChainByPDB(v.getChainId()).clone();
			Calc.transform(chain, m);
			chains.add(new ChainVertex(chain,v.getOpId()));
			
>>>>>>> 22a09e54


		Set<Stoichiometry> uniqueStoich = getStoichiometrySet().getUniqueStoichiometries();

		for(Stoichiometry stoich : uniqueStoich) {
			UndirectedGraph<ChainVertex, InterfaceEdge> cc = this.getFirstRelevantConnectedComponent(stoich);

			Map<ChainVertex, Point3i> placements = positionVertices(cc);
			transformChains(placements, crystalAssemblies.getStructure(),latticeGraph, cell, chains);
		}
		return chains;
	}

	/**
	 * For each complex in the assembly, transform it so that the complex is
	 * centered at the origin and aligned towards the z axis.
	 * 
	 * Note that disjoint complexes can overlap in 3D space. Use {@link #getStructurePacked()}
	 * to avoid this.
	 * @return For each connected component in the assembly, give a list of
	 *  vertices with transformed chains.
	 * @throws StructureException
	 */
	public List<List<ChainVertex>> getStructureCentered() throws StructureException {

		LatticeGraph<ChainVertex, InterfaceEdge> latticeGraph = crystalAssemblies.getLatticeGraph();
		CrystalCell cell = crystalAssemblies.getStructure().getCrystallographicInfo().getCrystalCell();

		Set<Stoichiometry> uniqueStoich = getStoichiometrySet().getUniqueStoichiometries();

		List<List<ChainVertex>> components = new ArrayList<List<ChainVertex>>(uniqueStoich.size());

		for(Stoichiometry stoich : uniqueStoich) {
			UndirectedGraph<ChainVertex, InterfaceEdge> cc = this.getFirstRelevantConnectedComponent(stoich);

			// Position connected component to avoid wrapping
			Map<ChainVertex, Point3i> placements = positionVertices(cc);
			List<ChainVertex> chains = transformChains(placements, crystalAssemblies.getStructure(),latticeGraph, cell, null);

			centerSymmetrically(cc, chains);

			components.add(chains);
		}

		return components;
	}

	/**
	 * Generate the 2D-packed structure for this assembly.
	 * 
	 * For each complex in the assembly, gather the subunits into a closed conformation,
	 * align them in the XY plane with the major axis along Z, and pack multiple
	 * complexes to avoid overlaps
	 * @return A list of all vertices, with their Chain objects transformed to
	 *  the correct 3D positions
	 * @throws StructureException
	 */
	public List<ChainVertex> getStructurePacked() throws StructureException {


		LatticeGraph<ChainVertex, InterfaceEdge> latticeGraph = crystalAssemblies.getLatticeGraph();
		CrystalCell cell = crystalAssemblies.getStructure().getCrystallographicInfo().getCrystalCell();


		Set<Stoichiometry> uniqueStoich = getStoichiometrySet().getUniqueStoichiometries();

		List<Entry<Dimension2D, List<ChainVertex>>> boxes = new ArrayList<Map.Entry<Dimension2D,List<ChainVertex>>>();

		for(Stoichiometry stoich : uniqueStoich) {
			UndirectedGraph<ChainVertex, InterfaceEdge> cc = this.getFirstRelevantConnectedComponent(stoich);

			// Position connected component to avoid wrapping
			Map<ChainVertex, Point3i> placements = positionVertices(cc);
			List<ChainVertex> chains = transformChains(placements, crystalAssemblies.getStructure(),latticeGraph, cell, null);

			// Center at origin
			Vector3d dim = centerSymmetrically(cc, chains);

			// pad space around the protein and make it an even multiple
			final double padding = 10;
			int x = (int)(Math.ceil( dim.x * 2./padding + 1 )*padding);
			int y = (int)(Math.ceil( dim.y * 2./padding + 1 )*padding);
			Dimension2D dim2 = new Dimension(x,y);
			boxes.add(new SimpleEntry<Dimension2D,List<ChainVertex>>(dim2,chains));
		}

		// Pack complexes in XY plane
		BinaryBinPacker<List<ChainVertex>> packer = new BinaryBinPacker<List<ChainVertex>>(boxes);
		List<Entry<List<ChainVertex>, Rectangle2D>> placements = packer.getPlacements();
		Rectangle2D container = packer.getBounds();

		List<ChainVertex> allchains = new ArrayList<ChainVertex>();
		for(Entry<List<ChainVertex>, Rectangle2D> entry : placements) {
			List<ChainVertex> chains = entry.getKey();

			// Center proteins in each box; center container at origin
			Rectangle2D place = entry.getValue();
			double x = place.getX() + place.getWidth()/2. - container.getWidth()/2.;
			double y = place.getY() + place.getHeight()/2. - container.getHeight()/2.;
			Vector3d center = new Vector3d(x,y,0);

			// Transform to XY location
			for(ChainVertex chain : chains) {
				Calc.translate(chain.getChain(), center);
			}
			allchains.addAll(chains);
		}
		return allchains;
	}

	/**
	 * Takes a graph representing a single complex. The vertex's chains should
	 * be pre-transformed so that no edges wrap around the unit cell (i.e. with
	 * {@link #transformChains(Map, Structure, LatticeGraph, CrystalCell, List)}).
	 * 
	 * This method further transforms the chains of the vertices so that the
	 * complex is centered at the origin and aligned the major symmetry axis.
	 * @param cc
	 * @param chains
	 * @return The extent of the bounding box for the complex (i.e. half the
	 *  dimensions of the bounding polyhedron).
	 */
	private Vector3d centerSymmetrically(
			UndirectedGraph<ChainVertex, InterfaceEdge> cc,
			List<ChainVertex> chains) {
		// Transform to be centered with the major axis vertically
		QuatSymmetryResults symm = getQuatSymm(chains);
		RotationGroup pointgroup = symm.getRotationGroup();
		AxisAligner aligner = AxisAligner.getInstance(symm);

		Matrix4d transformation;
		if(pointgroup.getOrder() < 1) {
			// Failed?
			logger.warn("Error finding point group for complex containing {}",cc.vertexSet().iterator().next());
			
			// Find centroid
			List<Chain> chainList = new ArrayList<Chain>(cc.vertexSet().size());
			for(ChainVertex vert : cc.vertexSet()) {
				chainList.add(vert.getChain());
			}
			Vector3d centroid = new Vector3d(GeomTools.getCentroid(chainList));

			// Translate centroid to origin
			centroid.negate();
			transformation = GeomTools.getIdentityMatrix();
			transformation.setTranslation(centroid);
		} else {
			// Find major symmetry axes
			SortedMap<Integer, Vector3d> sortedAxes = new TreeMap<Integer, Vector3d>();

			//TODO select axes more intelligently
			for(int i=0; i<pointgroup.getOrder(); i++) {
				Rotation rot = pointgroup.getRotation( i );
				int fold = rot.getFold();
				if(fold < 2)
					continue; //skip identity
				AxisAngle4d axis = rot.getAxisAngle();
				Vector3d curr = new Vector3d(axis.x,axis.y,axis.z);
				sortedAxes.put(-fold, curr);
			}
			Vector3d normal, otheraxis;
			if(sortedAxes.isEmpty()) {
				normal = new Vector3d(0,0,1);
				otheraxis = null;
			} else {
				Integer largest = sortedAxes.firstKey();
				normal = sortedAxes.get(largest);
				normal.normalize();
				otheraxis = null;
				for(Vector3d o : sortedAxes.values()) {
					o.normalize();
					if( Math.abs(o.dot(normal)) < 1 - 1e-6 ) {
						otheraxis = o;
						break;
					}
				}
			}

//				// align z-axis to highest-order group
//				int highOrderAxis = pointgroup.getHigherOrderRotationAxis();
//				
//				Vector3d normal = n
//				
//				// find another axis
//				int principalAxis = pointgroup.getPrincipalAxisIndex();
//				if(principalAxis != highOrderAxis) {
//					Rotation principalRot = pointgroup.getRotation(principalAxis);
//					AxisAngle4d pAxis = principalRot.getAxisAngle();
//					otheraxis = new Vector3d(pAxis.x,pAxis.y,pAxis.z);
//				}
//				if( otheraxis == null && pointgroup.getOrder() > 0) {
//					// Choose any other axis
//					Rotation principalRot = pointgroup.getRotation(highOrderAxis!=1 ? 1:2);
//					AxisAngle4d pAxis = principalRot.getAxisAngle();
//					otheraxis = new Vector3d(pAxis.x,pAxis.y,pAxis.z);
//				}


			Point3d center = aligner.getGeometricCenter();
			transformation = GeomTools.matrixFromPlane(center, normal, otheraxis);
			transformation.invert();
		}

		// Transform chains to the origin
		for(ChainVertex vert:chains) {
			Calc.transform(vert.getChain(), transformation);
		}
		//TODO is this really half the bounding box?
		return aligner.getDimension();
	}

	/**
	 * Calculate point group symmetry for a complex
	 * @param vertices List of vertices. Constituent chains should be pre-transformed into an orientation with closed symmetry
	 * @return
	 */
	private static QuatSymmetryResults getQuatSymm( Collection<ChainVertex> vertices) {
		// hack subunits
		List<Point3d[]> caCoords = new ArrayList<Point3d[]>();
		List<Integer> folds = new ArrayList<Integer>();
		List<Boolean> pseudo = new ArrayList<Boolean>();
		List<String> chainIds = new ArrayList<String>();
		List<Integer> models = new ArrayList<Integer>();
		List<Double> seqIDmin = new ArrayList<Double>();
		List<Double> seqIDmax = new ArrayList<Double>();
		List<Integer> clusterIDs = new ArrayList<Integer>();
		int fold = 1;
		Character chain = 'A';

		for (ChainVertex vert : vertices ){
			Point3d centroid = GeomTools.getCentroid(vert.getChain());
			caCoords.add(new Point3d[] {centroid});

			if (vertices.size() % fold == 0){
				folds.add(fold); //the folds are the common denominators
			}
			fold++;
			pseudo.add(false);
			chainIds.add(chain+"");
			chain++;
			models.add(0);
			seqIDmax.add(1.0);
			seqIDmin.add(1.0);
			clusterIDs.add(0);
		}

		//Create directly the subunits, because we know the aligned CA
		Subunits globalSubunits = new Subunits(caCoords, clusterIDs, 
				pseudo, seqIDmin, seqIDmax, 
				folds, chainIds, models);

		//Quaternary Symmetry Detection
		QuatSymmetryParameters param = new QuatSymmetryParameters();

		QuatSymmetryResults gSymmetry = 
				QuatSymmetryDetector.calcQuatSymmetry(globalSubunits, param);

		return gSymmetry;
	}

	/**
	 * Takes a map of chain position from {@link #positionVertices(UndirectedGraph)}
	 * and create a new set of ChainVertex objects with transformed chains.
	 * The original ChainVertexes are not modified, but rather cloned.
	 * 
	 * @param placements Placement of each chain relative to the 0,0,0 unit cell
	 * @param latticeGraph Root graph, for calculation of the starting chain positions
	 * @param cell Unit cell
	 * @param chains (Optional) Output list to insert transformed chains into
	 * @return chains with appended elements, or a new list of transformed Chain objects if chains was null
	 * @throws StructureException
	 */
	private static List<ChainVertex> transformChains(Map<ChainVertex, Point3i> placements,
			Structure structure, LatticeGraph<ChainVertex, InterfaceEdge> latticeGraph,
			CrystalCell cell, List<ChainVertex> chains)
			throws StructureException
	{
		if( chains == null) {
			chains = new ArrayList<ChainVertex>();
		}
		for(Entry<ChainVertex, Point3i> entry : placements.entrySet()) {
			ChainVertex v = entry.getKey();

			// transformation to 0,0,0 cell
			Matrix4d m = latticeGraph.getUnitCellTransformationOrthonormal(v.getChainId(), v.getOpId());

			// add translation
			Point3i placement = entry.getValue();
			Vector3d trans = new Vector3d(placement.x,placement.y,placement.z);
			cell.transfToOrthonormal(trans);
			Matrix4d transmat = new Matrix4d();
			transmat.set(1., trans);
			transmat.mul(m);

			Chain chain = (Chain) structure.getChainByPDB(v.getChainId()).clone();
			Calc.transform(chain, transmat);
			chains.add(new ChainVertex(chain,v.getOpId()));
		}
		return chains;
	}
	private static void transformChainsInPlace(Map<ChainVertex, Point3i> placements,
			Structure structure, LatticeGraph<ChainVertex, InterfaceEdge> latticeGraph,
			CrystalCell cell)
					throws StructureException
	{
		for(Entry<ChainVertex, Point3i> entry : placements.entrySet()) {
			ChainVertex v = entry.getKey();

			// transformation to 0,0,0 cell
			Matrix4d m = latticeGraph.getUnitCellTransformationOrthonormal(v.getChainId(), v.getOpId());

			// add translation
			Point3i placement = entry.getValue();
			Vector3d trans = new Vector3d(placement.x,placement.y,placement.z);
			cell.transfToOrthonormal(trans);
			Matrix4d transmat = new Matrix4d();
			transmat.set(1., trans);
			transmat.mul(m);

			Calc.transform(v.getChain(), transmat);
		}
	}

	/**
	 * Given a valid lattice graph (i.e. one where there are no infinite assemblies), 
	 * this method chooses a unit cell for each vertex such that no edges wrap
	 * around to the other side.
	 * 
	 * <p>To specify the positions of particular vertices manually, use
	 * {@link #positionVertices(UndirectedGraph, List, List)}
	 * @param graph
	 * @return
	 * @see #positionVertices(UndirectedGraph, List, List)
	 */
	public static <V extends ChainVertex, E extends InterfaceEdge>
	Map<V, Point3i> positionVertices(final UndirectedGraph<V,E> graph) {
		return positionVertices(graph,null,null);
	}
	/**
	 * Given a valid lattice graph (i.e. one where there are no infinite assemblies), 
	 * this method chooses a unit cell for each vertex such that no edges wrap
	 * around to the other side.
	 * 
	 * <p>If desired, the unit cell for one vertex in each connected component
	 * can be specified. The position for this vertex will be fixed, with connected
	 * vertices positioned around it to prevent wrapping.
	 * 
	 * <p>For graphs which do contain an infinite assembly, some edges must always
	 * wrap but this function will generally assign positions to reduce the
	 * number. Specifically, the algorithm positions the reference (if any), then
	 * the neighbors, then vertices at distance 2, and so forth.
	 * 
	 * 
	 * @param graph An undirected graph of one or more components
	 * @param refVertexes (Optional) A list of ChainVertexes to use as reference
	 *  positions, or null to choose arbitrary references in the unit cell.
	 * @param refCells (Optional) A list giving the unit cell positions for each
	 *  reference vertex, or null if all reference vertices should be in cell
	 *  (0,0,0). Ignored if refVertexes is omitted.
	 * @return A map between vertices and unit cell positions
	 */
	public static <V extends ChainVertex, E extends InterfaceEdge>
	Map<V, Point3i> positionVertices(final UndirectedGraph<V,E> graph, final List<V> refVertexes, final List<Point3i> refCells) {
		// Mark unplaced vertices
		final Set<V> unprocessed = new HashSet<V>(graph.vertexSet());
		// Location of placed vertices
		final Map<V,Point3i> placements = new HashMap<V, Point3i>(graph.vertexSet().size());

		// Set up iterators for the reference cells
		if( refVertexes != null ) {
			if( refCells != null && refVertexes.size() != refCells.size() ) {
				throw new IllegalArgumentException("reference arguments must have the same length");
			}
		}
		// refVertexes defaults to empty list
		Iterator<V> refVertexIt;
		if(refVertexes == null) {
			refVertexIt = Collections.emptyListIterator();
		} else {
			refVertexIt = refVertexes.iterator();
		}
		// refCells defaults to (0,0,0) point
		Iterator<Point3i> refCellsIt;
		if(refCells == null) {
			refCellsIt = new Iterator<Point3i>() {
				@Override
				public boolean hasNext() {
					return true;
				}
				@Override
				public Point3i next() {
					return new Point3i();
				}
				@Override
				public void remove() {
					throw new UnsupportedOperationException();
				}
			};
		} else {
			refCellsIt = refCells.iterator();
		}

		while(!unprocessed.isEmpty()) {
			// Find a valid reference vertex
			V root = null;
			Point3i rootCell = null;
			// First get references from input
			while(root == null && refVertexIt.hasNext()) {
				V vert = refVertexIt.next();
				Point3i cell = refCellsIt.next();
				if( unprocessed.contains(root)) {
					root = vert;
					rootCell = cell;
				}
			}
			// Fall back to any arbitrary vertex
			if(root == null) {
				root = unprocessed.iterator().next();
				rootCell = new Point3i();
			}

			// Traverse connected component
			placements.put(root, rootCell);
			unprocessed.remove(root);
			logger.debug("Placing {} at {}",root,rootCell);
			BreadthFirstIterator<V,E> it = new BreadthFirstIterator<V,E>(graph,root);
			it.addTraversalListener(new TraversalListener<V, E>() {
				@Override
				public void connectedComponentFinished(ConnectedComponentTraversalEvent e) {}
				@Override
				public void connectedComponentStarted(ConnectedComponentTraversalEvent e) {}

				@Override
				public void edgeTraversed(EdgeTraversalEvent<V, E> event) {
					// TODO Auto-generated method stub
					E edge = event.getEdge();
					// Undirected edge, so source and target may be swapped
					V s = graph.getEdgeSource(edge);
					V t = graph.getEdgeTarget(edge);

					if( placements.containsKey(s) ) {
						// forward edge
						if( placements.containsKey(t) ) {
							logger.trace("Revisiting {} via edge {} from {}",t,edge,s);
							return;
						}
						Point3i sPlacement = placements.get(s);
						Point3i xtalTrans = edge.getXtalTrans();
						Point3i tPlacement = new Point3i(sPlacement);
						tPlacement.add(xtalTrans);
						placements.put(t,tPlacement);
						unprocessed.remove(t);
						logger.debug("Placing {} at {}",t,tPlacement);
					} else if( placements.containsKey(t)){
						Point3i tPlacement = placements.get(t);
						Point3i xtalTrans = edge.getXtalTrans();
						Point3i sPlacement = new Point3i(tPlacement);
						sPlacement.sub(xtalTrans);
						placements.put(s, sPlacement);
						unprocessed.remove(s);
						logger.debug("Placing {} at {}",s,sPlacement);
					} else {
						// Forbidden by BFS contract
						logger.error("Traversed {} from {} to {}, but neither is positioned yet.",edge,s,t);
						return;
					}
				}
				@Override
				public void vertexTraversed(VertexTraversalEvent<V> e) {}
				@Override
				public void vertexFinished(VertexTraversalEvent<V> e) {}
			});
			while(it.hasNext()) {
				// Traversal Listener populates placements
				it.next();
			}
		}

		assert(placements.size() == graph.vertexSet().size());

		return placements;
	}
	
	/**
	 * Writes this Assembly to PDB file (gzipped) with a model per chain.
	 * @param file
	 * @throws StructureException
	 * @throws IOException
	 */
	public void writeToPdbFile(File file) throws StructureException, IOException {
		PrintStream ps = new PrintStream(new GZIPOutputStream(new FileOutputStream(file)));
		int modelId = 1;
		for (ChainVertex cv:getStructurePacked()) {
			ps.println("MODEL"+String.format("%9d",modelId));
			ps.print(cv.getChain().toPDB());
			ps.println("TER");
			ps.println("ENDMDL");
			modelId++;
		}
		ps.println("END");
		ps.close();
	}
	
	/**
	 * Writes this Assembly to mmCIF file (gzipped) with chain ids as follows:
	 *  <li> author_ids: chainId_operatorId</li>
	 *  <li> asym_ids: chainId_operatorId</li>
	 * The atom ids will be renumbered if the Assembly contains symmetry-related molecules,
	 * otherwise some molecular viewers (e.g. 3Dmol.js) won't be able to read the atoms
	 * as distinct.
	 * Note that PyMOL supports multi-letter chain ids only from 1.7.4
	 * @param file
	 * @throws IOException
	 * @throws StructureException
	 */
	public void writeToMmCifFile(File file) throws IOException, StructureException {

		// Some molecular viewers like 3Dmol.js need globally unique atom identifiers (across chains)
		// With the approach below we add an offset to atom ids of sym-related molecules to avoid repeating atom ids

		// we only do renumbering in the case that there are sym-related chains in the assembly
		// that way we stay as close to the original as possible
		boolean symRelatedChainsExist = false;
		List<ChainVertex> structure = getStructurePacked();
		int numChains = structure.size();
		Set<String> uniqueChains = new HashSet<String>();
		for (ChainVertex cv:structure) {
			uniqueChains.add(cv.getChain().getChainID());
		}
		if (numChains != uniqueChains.size()) symRelatedChainsExist = true;


		PrintStream ps = new PrintStream(new GZIPOutputStream(new FileOutputStream(file)));

		ps.println(SimpleMMcifParser.MMCIF_TOP_HEADER+"eppic_assembly_"+getId());

		ps.print(FileConvert.getAtomSiteHeader());

		List<Object> atomSites = new ArrayList<Object>();

		int atomId = 1;
		for (ChainVertex cv:structure) {
			String chainId = cv.getChain().getChainID()+"_"+cv.getOpId();

			for (Group g: cv.getChain().getAtomGroups()) {
				for (Atom a: g.getAtoms()) {
					if (symRelatedChainsExist) 
						atomSites.add(MMCIFFileTools.convertAtomToAtomSite(a, 1, chainId, chainId, atomId));
					else 
						atomSites.add(MMCIFFileTools.convertAtomToAtomSite(a, 1, chainId, chainId));

					atomId++;
				}
				for (Group altG:g.getAltLocs()) {
					for (Atom a: altG.getAtoms()) {

						if (symRelatedChainsExist)
							atomSites.add(MMCIFFileTools.convertAtomToAtomSite(a, 1, chainId, chainId, atomId));
						else
							atomSites.add(MMCIFFileTools.convertAtomToAtomSite(a, 1, chainId, chainId));

						atomId++;
					}
				}
			}
		}

		ps.print(MMCIFFileTools.toMMCIF(atomSites));


		ps.close();
	}
	
	/**
	 * Get this Assembly's identifier
	 * @return
	 */
	public int getId() {
		return id;
	}
	
	/**
	 * Set this Assembly's identifier
	 * @param id
	 */
	public void setId(int id) {
		this.id = id;
	}
	
	public void setCall(CallType call) {
		this.call = call;
	}
	
	public CallType getCall() {
		return call;
	}
	
	@Override
	public boolean equals(Object other) {
		if (! (other instanceof Assembly)) return false;
		
		Assembly o = (Assembly) other;
		
		return this.engagedSet.equals(o.engagedSet);
		
	}
	
	@Override
	public int hashCode() {
		return this.engagedSet.hashCode();
	}
	
	@Override
	public String toString() {
		StringBuilder sb = new StringBuilder();
		int numClusters = getNumEngagedInterfaceClusters();
		sb.append("{");
		int e = 0;
		for (int i=0;i<engagedSet.size();i++) {
			if (engagedSet.isOn(i)) {
				sb.append(i+1);
				e++;
				if (e!=numClusters) sb.append(",");
			}
		}
		sb.append("}");
		return sb.toString();
	}

	/**
	 * Assign a call to this Assembly, retrieve the call subsequently with {@link #getCall()}
	 */
	public void score() {

		// we won't support non-fully-covering stoichiometries for the moment
		// TODO support them: most likely requires a more complex data model where we can have score/calls for each of the subcomponents of the assembly
		if (!assemblyGraph.isFullyCovering()) {
			logger.warn("Assembly {} does not cover all entities, assembly scoring will be done for first sub-assembly only", toString());
		}
		
		
		SubAssembly firstSubAssembly = assemblyGraph.getSubAssemblies().get(0);
		
		setCall(firstSubAssembly.score());
				
	}
	
	/**
	 * Sorts given list of interface clusters by descending areas
	 * @param list
	 */
	@SuppressWarnings("unused")
	private static void sortStructureInterfaceClusterList(List<StructureInterfaceCluster> list) {
		
		Collections.sort(list, new Comparator<StructureInterfaceCluster>() {

			@Override
			public int compare(StructureInterfaceCluster o1, StructureInterfaceCluster o2) {
				return Double.compare(o2.getTotalArea(), o1.getTotalArea());
			}
		});
	}
	

}<|MERGE_RESOLUTION|>--- conflicted
+++ resolved
@@ -26,6 +26,7 @@
 import javax.vecmath.AxisAngle4d;
 import javax.vecmath.Matrix4d;
 import javax.vecmath.Point3d;
+import javax.vecmath.Point3i;
 import javax.vecmath.Vector3d;
 
 import org.biojava.nbio.structure.Atom;
@@ -34,11 +35,6 @@
 import org.biojava.nbio.structure.Group;
 import org.biojava.nbio.structure.Structure;
 import org.biojava.nbio.structure.StructureException;
-<<<<<<< HEAD
-import org.biojava.nbio.structure.StructureTools;
-import org.biojava.nbio.structure.contact.Pair;
-=======
->>>>>>> 22a09e54
 import org.biojava.nbio.structure.contact.StructureInterface;
 import org.biojava.nbio.structure.contact.StructureInterfaceCluster;
 import org.biojava.nbio.structure.io.FileConvert;
@@ -53,18 +49,11 @@
 import org.biojava.nbio.structure.symmetry.core.Subunits;
 import org.biojava.nbio.structure.xtal.CrystalCell;
 import org.jgrapht.UndirectedGraph;
-<<<<<<< HEAD
-import org.jgrapht.alg.ConnectivityInspector;
-import org.jgrapht.alg.cycle.PatonCycleBase;
 import org.jgrapht.event.ConnectedComponentTraversalEvent;
 import org.jgrapht.event.EdgeTraversalEvent;
 import org.jgrapht.event.TraversalListener;
 import org.jgrapht.event.VertexTraversalEvent;
-import org.jgrapht.graph.UndirectedSubgraph;
 import org.jgrapht.traverse.BreadthFirstIterator;
-=======
-import org.jgrapht.alg.DijkstraShortestPath;
->>>>>>> 22a09e54
 import org.slf4j.Logger;
 import org.slf4j.LoggerFactory;
 
@@ -205,54 +194,9 @@
 		
 		return children;
 	}
-	
-<<<<<<< HEAD
-	/**
-	 * Initialises the subgraph containing only this assembly's engaged interface clusters.
-	 * This initialises both the subgraph and connectedComponents members
-	 * @param clusterId
-	 * @return
-	 */
-	private void initSubgraph() {		
-		
-		// note that the subgraph will contain all vertices even if they are not connected to the rest by any interface
-		
-		Set<ChainVertex> vertexSet = crystalAssemblies.getLatticeGraph().getGraph().vertexSet();
-		Set<InterfaceEdge> edgeSubset = new HashSet<InterfaceEdge>();
-		for(InterfaceEdge edge:crystalAssemblies.getLatticeGraph().getGraph().edgeSet()) {
-			for (int i=0;i<this.engagedSet.size();i++) {
-				if (this.engagedSet.isOn(i)  && edge.getClusterId()==i+1) {
-					edgeSubset.add(edge);
-				}
-			}
-		}
-		
-		this.subgraph = 
-				new UndirectedSubgraph<ChainVertex, InterfaceEdge>(
-						crystalAssemblies.getLatticeGraph().getGraph(), vertexSet, edgeSubset);
-		 
-
-		
-		// initialising also the connected components
-		ConnectivityInspector<ChainVertex, InterfaceEdge> ci = new ConnectivityInspector<ChainVertex, InterfaceEdge>(subgraph);
-		
-		List<Set<ChainVertex>> connectedSets = ci.connectedSets();
-		
-		logger.debug("Subgraph of assembly {} has {} vertices and {} edges, with {} connected components",
-				this.toString(), subgraph.vertexSet().size(), subgraph.edgeSet().size(), connectedSets.size());
-		
-		if(logger.isDebugEnabled()) {
-			StringBuilder sb = new StringBuilder();
-			for (Set<ChainVertex> cc:connectedSets) {
-				sb.append(cc.size());
-				sb.append(' ');
-			}
-			logger.debug("Connected component sizes: {}",sb.toString()); 
-		}
-=======
->>>>>>> 22a09e54
-	
-	
+
+
+
 	/**
 	 * Returns true if this Assembly (i.e. this set of engaged interface clusters)
 	 * constitutes a valid assembly topologically and isomorphically (rules iii and iv)
@@ -381,38 +325,11 @@
 		// Place chains within unit cell
 		List<ChainVertex> chains = new ArrayList<ChainVertex>();
 
-<<<<<<< HEAD
 		LatticeGraph<ChainVertex, InterfaceEdge> latticeGraph = crystalAssemblies.getLatticeGraph();
 		CrystalCell cell = crystalAssemblies.getStructure().getCrystallographicInfo().getCrystalCell();
-=======
-		UndirectedGraph<ChainVertex, InterfaceEdge> firstCc = assemblyGraph.getSubAssemblies().get(0).getConnectedGraph();
-		
-		
-		Iterator<ChainVertex> it = firstCc.vertexSet().iterator();
-		
-		ChainVertex refVertex = it.next();
-		
-		// transform refVertex, no translations for it
-		Matrix4d m = crystalAssemblies.getLatticeGraph().getUnitCellTransformationOrthonormal(refVertex.getChainId(), refVertex.getOpId());
-		Chain chain = (Chain) crystalAssemblies.getStructure().getChainByPDB(refVertex.getChainId()).clone();
-		Calc.transform(chain, m);
-		chains.add(new ChainVertex(chain, refVertex.getOpId()));
-		
-		while (it.hasNext()) {
-			ChainVertex v = it.next();
-			m = crystalAssemblies.getLatticeGraph().getUnitCellTransformationOrthonormal(v.getChainId(), v.getOpId());
-			// transform the chain
-			chain = (Chain) crystalAssemblies.getStructure().getChainByPDB(v.getChainId()).clone();
-			Calc.transform(chain, m);
-			chains.add(new ChainVertex(chain,v.getOpId()));
-			
->>>>>>> 22a09e54
-
-
-		Set<Stoichiometry> uniqueStoich = getStoichiometrySet().getUniqueStoichiometries();
-
-		for(Stoichiometry stoich : uniqueStoich) {
-			UndirectedGraph<ChainVertex, InterfaceEdge> cc = this.getFirstRelevantConnectedComponent(stoich);
+
+		for(List<SubAssembly> subgroup : assemblyGraph.getSubAssembliesGroupedByStoichiometries()) {
+			UndirectedGraph<ChainVertex, InterfaceEdge> cc = subgroup.get(0).getConnectedGraph();
 
 			Map<ChainVertex, Point3i> placements = positionVertices(cc);
 			transformChains(placements, crystalAssemblies.getStructure(),latticeGraph, cell, chains);
@@ -435,12 +352,10 @@
 		LatticeGraph<ChainVertex, InterfaceEdge> latticeGraph = crystalAssemblies.getLatticeGraph();
 		CrystalCell cell = crystalAssemblies.getStructure().getCrystallographicInfo().getCrystalCell();
 
-		Set<Stoichiometry> uniqueStoich = getStoichiometrySet().getUniqueStoichiometries();
-
-		List<List<ChainVertex>> components = new ArrayList<List<ChainVertex>>(uniqueStoich.size());
-
-		for(Stoichiometry stoich : uniqueStoich) {
-			UndirectedGraph<ChainVertex, InterfaceEdge> cc = this.getFirstRelevantConnectedComponent(stoich);
+		List<List<ChainVertex>> components = new ArrayList<List<ChainVertex>>(assemblyGraph.getSubAssembliesGroupedByStoichiometries().size());
+
+		for(List<SubAssembly> subgroup : assemblyGraph.getSubAssembliesGroupedByStoichiometries()) {
+			UndirectedGraph<ChainVertex, InterfaceEdge> cc = subgroup.get(0).getConnectedGraph();
 
 			// Position connected component to avoid wrapping
 			Map<ChainVertex, Point3i> placements = positionVertices(cc);
@@ -471,12 +386,10 @@
 		CrystalCell cell = crystalAssemblies.getStructure().getCrystallographicInfo().getCrystalCell();
 
 
-		Set<Stoichiometry> uniqueStoich = getStoichiometrySet().getUniqueStoichiometries();
-
 		List<Entry<Dimension2D, List<ChainVertex>>> boxes = new ArrayList<Map.Entry<Dimension2D,List<ChainVertex>>>();
 
-		for(Stoichiometry stoich : uniqueStoich) {
-			UndirectedGraph<ChainVertex, InterfaceEdge> cc = this.getFirstRelevantConnectedComponent(stoich);
+		for(List<SubAssembly> subgroup : assemblyGraph.getSubAssembliesGroupedByStoichiometries()) {
+			UndirectedGraph<ChainVertex, InterfaceEdge> cc = subgroup.get(0).getConnectedGraph();
 
 			// Position connected component to avoid wrapping
 			Map<ChainVertex, Point3i> placements = positionVertices(cc);
