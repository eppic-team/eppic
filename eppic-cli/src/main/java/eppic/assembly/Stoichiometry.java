--- conflicted
+++ resolved
@@ -21,34 +21,12 @@
 	
 	private CrystalAssemblies crystalAssemblies;
 	
-<<<<<<< HEAD
-	private static final String UNKNOWN_SYMMETRY =  "unknown";
-			
-	private Structure structure;
-	private Assembly assembly;
-	// Stoichiometry for each entity
-=======
->>>>>>> 22a09e54
+	//Stoichiometry for each entity
 	private int[] sto;
 	// Stoichiometry for each chain
 	private int[] comp;
 	
-<<<<<<< HEAD
-	// Maps entity IDs to indices in sto
-	private Map<Integer,Integer> entityId2Idx;
-	private Map<Integer,Integer> idx2EntityId;
-	
-	// Map chain Ids to indices in comp
-	private Map<String,Integer> chainIds2Idx;
-	private Map<Integer,String> idx2ChainIds;
-	
-	public Stoichiometry(Structure structure, Assembly assembly) {
-		
-		this.structure = structure;		
-		this.assembly = assembly;
-=======
 	public Stoichiometry(UndirectedGraph<ChainVertex, InterfaceEdge> connectedGraph, CrystalAssemblies crystalAssemblies) {
->>>>>>> 22a09e54
 		
 		this.crystalAssemblies = crystalAssemblies;
 		
@@ -202,166 +180,17 @@
 	 */
 	public String toFormattedCompositionString() {
 		StringBuilder stoSb = new StringBuilder();
-<<<<<<< HEAD
-
-		for (int i=0;i<structure.getChains().size();i++){
-			if (comp[i]>0) {
-				stoSb.append(getChainId(i));
-=======
-		
+
 		for (int i=0;i<crystalAssemblies.getNumChainsInStructure();i++){
 			if (comp[i]>0) {
-				stoSb.append(crystalAssemblies.getChainId(i));			
->>>>>>> 22a09e54
+				stoSb.append(crystalAssemblies.getChainId(i));
 				if (comp[i]>1) stoSb.append(comp[i]); // for A1B1 we do AB (we ommit 1s)
 			}
 		}
 		return stoSb.toString();
 	}
-	
-<<<<<<< HEAD
-	/**
-	 * Get a comma-separated list of ChainVertexes (as "Chain_Op") which participate
-	 * in some connected component with this stoichiometry
-	 * @return String with chain IDs, e.g. "A_0,B_0,A_1,B_1"
-	 */
-	public String getChainIdsString() {
-		UndirectedGraph<ChainVertex,InterfaceEdge> g = assembly.getFirstRelevantConnectedComponent(this);
-		StringBuilder sb = new StringBuilder();
-		int i = 0;
-		for (ChainVertex v:g.vertexSet()) {
-			if (i!=0) sb.append(',');
-			sb.append(v.getChainId()+"_"+v.getOpId());
-			i++;
-		}
-		
-		return sb.toString();
-	}
-	
-	/**
-	 * Return the symmetry string for this stoichiometry in its assembly:
-	 * cyclic Cn, dihedral Dn, tetrahedral T, octahedral O or icosahedral I 
-	 * This will work correctly only on assemblies that have been previously checked
-	 * to be valid with {@link Assembly#isValid()}
-	 * @return
-	 */
-	public String getSymmetry() {
-		
-		
-		// we get the number of present entities in this stoichiometry (those with count>0)
-		int numEntities = getNumPresentEntities();
-
-		
-		boolean heteromer = false;
-		if (numEntities>1) heteromer = true;
-
-		int n = getFirstNonZero();
-		
-		if (n==-1) {
-			logger.warn("All counts are 0 for this stoichiometry. Something is wrong!");
-			return UNKNOWN_SYMMETRY;
-		}
-		
-		
-		UndirectedGraph<ChainVertex, InterfaceEdge> g = assembly.getFirstRelevantConnectedComponent(this);
-		GraphContractor gctr = new GraphContractor(g);
-
-
-		if (heteromer) {
-			
-			g = gctr.contract();
-			
-		}		
-		
-		if (heteromer && !isEven()) { 
-			// this should not happen since we disallow uneven stoichiometries in the search for valid assemblies
-			logger.warn("Uneven stoichiometry found while getting symmetry. Something is wrong!");
-			return UNKNOWN_SYMMETRY;
-		}
-		
-		// FINDING SYMMETRY:
-
-		// this should work fine for both homomer and pseudo-homomer graph
-		int numDistinctInterfaces = Assembly.getDistinctInterfaceCount(g);
-		
-		// CASE A) n==1
-		
-		if (n==1) {
-			
-			return "C1";
-			
-		} 
-		
-		// CASE B) n==2 or n is odd
-		
-		if (n%2 != 0 || n==2) {
-			
-			return "C"+n;
-
-		} 
-		
-		// CASE C) even number larger than 2 (n%2==0 with n>2)
-
-		if (numDistinctInterfaces==1) {
-			return "C"+n;			
-		} 
-
-
-		//NOTE: in principle we could just assume that if numDistinctInterfaces>1 this will be a D,
-		//      but! it can happen that a Cn assembly has cross-interfaces, e.g. 4hi5 (a C4)
-
-		
-		TreeMap<Integer, Integer> cycleSizes = Assembly.getCycleMultiplicities(g);
-		boolean nMultCycleExists = false;
-		boolean threeMultCycleExists = false;
-		boolean fourMultCycleExists = false;
-		boolean fiveMultCycleExists = false;
-		
-		for (int cycleMult:cycleSizes.values()) {
-			if (cycleMult==n) nMultCycleExists = true;
-			if (cycleMult==3) threeMultCycleExists = true;
-			if (cycleMult==4) fourMultCycleExists = true;
-			if (cycleMult==5) fiveMultCycleExists = true;
-		}
-		
-//		boolean nMultExists = false;
-//		boolean threeMultExists = false;
-//		boolean fourMultExists = false;
-//		boolean fiveMultExists = false;
-//
-//		// this should work fine for both homomer and pseudo-homomer graph
-//		for (int mult:Assembly.getMultiplicities(g).values()) {
-//			if (mult==n) nMultExists = true;
-//			if (mult==3) threeMultExists = true;
-//			if (mult==4) fourMultExists = true;
-//			if (mult==5) fiveMultExists = true;
-//		}
-
-		if (nMultCycleExists) {
-			return "C"+n;
-		}
-
-		if (n==12 && threeMultCycleExists) {
-			// tetrahedral
-			return "T";
-		}
-		if (n==24 && fourMultCycleExists) {
-			// octahedral
-			return "O";
-		}
-		if (n==60 && fiveMultCycleExists) {
-			// icosahedral
-			return "I";
-		}
-		
-		// none of the above return: it has to be a D n/2
-		return "D"+(n/2);
-
-
-	}
-	
-=======
->>>>>>> 22a09e54
+
+
 	/**
 	 * Returns true if this stoichiometry covers all entities, i.e. it has 
 	 * a count >0 for all of its member molecules. False otherwise
