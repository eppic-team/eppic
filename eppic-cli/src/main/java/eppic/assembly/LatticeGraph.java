package eppic.assembly;

import java.util.ArrayList;
import java.util.Collection;
import java.util.HashMap;
import java.util.HashSet;
import java.util.Iterator;
import java.util.List;
import java.util.Map;
import java.util.Set;
import java.util.stream.Collectors;

import javax.vecmath.Matrix4d;
import javax.vecmath.Point3d;
import javax.vecmath.Point3i;

import org.biojava.nbio.structure.Chain;
import org.biojava.nbio.structure.PDBCrystallographicInfo;
import org.biojava.nbio.structure.Structure;
import org.biojava.nbio.structure.StructureException;
import org.biojava.nbio.structure.contact.StructureInterface;
import org.biojava.nbio.structure.contact.StructureInterfaceList;
import org.biojava.nbio.structure.xtal.CrystalCell;
import org.biojava.nbio.structure.xtal.SpaceGroup;
import org.biojava.nbio.structure.xtal.SymoplibParser;
import org.jgrapht.EdgeFactory;
import org.jgrapht.UndirectedGraph;
import org.jgrapht.VertexFactory;
import org.jgrapht.alg.ConnectivityInspector;
import org.jgrapht.graph.ClassBasedEdgeFactory;
import org.jgrapht.graph.ClassBasedVertexFactory;
import org.jgrapht.graph.MaskFunctor;
import org.jgrapht.graph.Pseudograph;
import org.jgrapht.graph.UndirectedMaskSubgraph;
import org.slf4j.Logger;
import org.slf4j.LoggerFactory;

import com.google.common.collect.Lists;

import eppic.commons.util.GeomTools;



/**
 * Graph representation of the interfaces in a unit cell.
 * <p>
 * Nodes are {@link ChainVertex} objects, which are identified by a chain
 * (in the asymmetric unit) and a crystallographic operator giving the
 * transform to the unit cell.
 * <p>
 * Edges are {@link InterfaceEdge} objects, identified by an EPPIC interface
 * and associated with a vector indicating whether the edge connects to
 * adjacent cells.
 * <p>
 * The class is generic, allowing other properties to be associated with
 * nodes and edges through subclasses. For instance, {@link LatticeGraph3D}
 * includes information for visualizing the graph.
 * 
 * @author Spencer Bliven, Jose Duarte
 *
 * @param <V>
 * @param <E>
 */
public class LatticeGraph<V extends ChainVertex,E extends InterfaceEdge> {

	private static final Logger logger = LoggerFactory.getLogger(LatticeGraph.class);


	protected final Structure structure;

	/**
	 * The full lattice graph
	 */
	protected final UndirectedGraph<V,E> graph;
	
	/**
	 * The currently exposed graph. Usually the subgraph resulting from engaging a set of interfaces.
	 * Also used to store the contracted graph in heteromeric assemblies enumeration.
	 */
	private UndirectedGraph<V,E> subgraph;

	private boolean globalReferencePoint;
	private Map<String,Matrix4d[]> unitCellOperators = new HashMap<>(); // In crystal coordinates
	private Map<String,Point3d> referencePoints = new HashMap<>(); // Chain ID -> centroid coordinate

	/**
	 * Create the graph, initializing given the input structure and interfaces.
	 * @param struct Structure, which must include crystallographic info
	 * @param interfaces (Optional) list of interfaces from struct. If null, will
	 *  be calculated from the structure (slow).
	 * @param vertexClass Class of vertices, used to create new nodes
	 * @param edgeClass Class of edges, used to create new edges
	 * @throws StructureException
	 */
	public LatticeGraph(Structure struct, List<StructureInterface> interfaces, Class<? extends V> vertexClass,Class<? extends E> edgeClass) throws StructureException {

		this.structure = struct;
		globalReferencePoint = true;

		VertexFactory<V> vertexFactory = new ClassBasedVertexFactory<V>(vertexClass);
		EdgeFactory<V,E> edgeFactory = new ClassBasedEdgeFactory<V, E>(edgeClass);

		this.graph = new Pseudograph<V,E>(edgeFactory);
		this.subgraph = graph;

		// calculate interfaces
		if(interfaces == null) {
			interfaces = Lists.newArrayList(StructureInterfaceList.calculateInterfaces(struct));
		}

		if(structure.getCrystallographicInfo() == null) {
			logger.error("No crystallographic info set for this structure.");
			throw new StructureException("No crystallographic information");
		}

		initLatticeGraphTopologically(interfaces,vertexFactory,edgeFactory);

		logger.info("Found {} vertices and {} edges in unit cell\n{}", graph.vertexSet().size(), graph.edgeSet().size(),
				GraphUtils.asString(graph));

	}
	

	/**
	 * Copy constructor. This performs a shallow copy of the graph; edges and
	 * vertices are cloned, but the referenced chains and interfaces are not cloned.
	 * Only {@link ChainVertex} and {@link InterfaceEdge} base properties will
	 * be copied over (by reference); properties of subclasses should be manually
	 * copied after the constructor.
	 * 
	 * @param other LatticeGraph to copy
	 * @param vertexClass Class of vertices, used to create new nodes
	 * @param edgeClass Class of edges, used to create new edges
	 */
	public <VV extends ChainVertex,EE extends InterfaceEdge> LatticeGraph(LatticeGraph<VV,EE> other,
			Class<? extends V> vertexClass, Class<? extends E> edgeClass) {
		this.structure = other.structure;
		this.globalReferencePoint = other.globalReferencePoint;
		
		VertexFactory<V> vertexFactory = new ClassBasedVertexFactory<V>(vertexClass);
		EdgeFactory<V,E> edgeFactory = new ClassBasedEdgeFactory<V, E>(edgeClass);

		this.graph = new Pseudograph<V,E>(edgeFactory);
		this.subgraph = graph;
		
		Map<VV,V> vertMap = new HashMap<VV, V>(other.graph.vertexSet().size());
		for(VV oVert : other.graph.vertexSet()) {
			V vert = vertexFactory.createVertex();
			vert.setChain(oVert.getChain());
			vert.setOpId(oVert.getOpId());
			vertMap.put(oVert, vert);
			this.graph.addVertex(vert);
		}

		for(EE oEdge : other.graph.edgeSet()) {
			V s = vertMap.get(other.graph.getEdgeSource(oEdge));
			V t = vertMap.get(other.graph.getEdgeTarget(oEdge));
			E edge = edgeFactory.createEdge(s, t);
			edge.setInterface(oEdge.getInterface());
			edge.setXtalTrans(oEdge.getXtalTrans());
			this.graph.addEdge(s, t, edge);
		}
	}

	public LatticeGraph(Structure struct,
			StructureInterfaceList interfaces, Class<? extends V> vertexClass,
			Class<? extends E> edgeClass) throws StructureException {
		this(struct, Lists.newArrayList(interfaces),vertexClass,edgeClass);
	}


	/**
	 * Get the reference coordinate for a particular chain.
	 * 
	 * This is either the chain centroid or the asymmetric unit centroid,
	 * depending on the value of {@link #isGlobalReferencePoint()}.
	 * @param chainId
	 * @return
	 * @throws StructureException
	 */
	public Point3d getReferenceCoordinate(String chainId) throws StructureException {
		if( globalReferencePoint ) {
			// null is AU centroid
			if( ! referencePoints.containsKey(null) ) {
				Point3d globalCentroid = GeomTools.getCentroid(structure);
				referencePoints.put(null, globalCentroid);
				return globalCentroid;
			}
			return referencePoints.get(null);
		} else {
			if( ! referencePoints.containsKey(chainId)) {
				Point3d centroid = GeomTools.getCentroid(structure.getChainByPDB(chainId));
				referencePoints.put(chainId,centroid);
				return centroid;
			}
			return referencePoints.get(chainId);
		}
	}

	/**
	 * Get the set of transformations (in orthonormal coordinates) needed
	 * to transform the specified chain to the specified position in the unit cell
	 * @param chainId Chain ID
	 * @param opId operator number, relative to the space group transformations
	 * @return An array of transformation matrices
	 * @throws StructureException if an error occurs calculating the centroid
	 */
	public Matrix4d getUnitCellTransformationOrthonormal(String chainId, int opId) throws StructureException {
		return getUnitCellTransformationsOrthonormal(chainId)[opId];
	}
	/**
	 * Get the set of transformations (in orthonormal coordinates) needed
	 * to transform the specified chain to all locations in the unit cell
	 * @param chainId Chain ID
	 * @return An array of transformation matrices
	 * @throws StructureException if an error occurs calculating the centroid
	 */
	public Matrix4d[] getUnitCellTransformationsOrthonormal(String chainId) throws StructureException {
		
		CrystalCell cell = getCrystalCell(structure);

		Matrix4d[] crystalTrnsf = getUnitCellTransformationsCrystal(chainId);

		Matrix4d[] orthoTrnsf = new Matrix4d[crystalTrnsf.length];
		for(int i=0;i<crystalTrnsf.length;i++) {
			orthoTrnsf[i] = cell.transfToOrthonormal(crystalTrnsf[i]);
		}

		return orthoTrnsf;
	}
	/**
	 * Get the set of transformations (in crystal coordinates) needed
	 * to transform the specified chain to the specified position in the unit cell
	 * @param chainId Chain ID
	 * @param opId operator number, relative to the space group transformations
	 * @return An array of transformation matrices
	 * @throws StructureException if an error occurs calculating the centroid
	 */
	public Matrix4d getUnitCellTransformationCrystal(String chainId, int opId) throws StructureException {
		return getUnitCellTransformationsCrystal(chainId)[opId];
	}
	/**
	 * Get the set of transformations (in crystal coordinates) needed
	 * to transform the specified chain to all locations in the unit cell
	 * @param chainId Chain ID
	 * @return An array of transformation matrices
	 * @throws StructureException if an error occurs calculating the centroid
	 */
	public Matrix4d[] getUnitCellTransformationsCrystal(String chainId) throws StructureException {
		Matrix4d[] chainTransformations;
		synchronized(unitCellOperators) {
			if( ! unitCellOperators.containsKey(chainId) ) {
				
				SpaceGroup sg = getSpaceGroup(structure);
				CrystalCell cell = getCrystalCell(structure);
				
				// Transformations in crystal coords
				Matrix4d[] transfs = new Matrix4d[sg.getNumOperators()];
				for (int i=0;i<sg.getNumOperators();i++) {
					transfs[i] = sg.getTransformation(i);
				}


				// Reference in crystal coords
				Point3d reference = new Point3d(getReferenceCoordinate(chainId));
				cell.transfToCrystal(reference);

				// TODO transfToOriginCellCrystal seems to be like a static function (doesn't use any data from cell), we should make it static! - JD 2016-12-06
				chainTransformations = cell.transfToOriginCellCrystal(transfs, reference);
				
				unitCellOperators.put(chainId, chainTransformations);
			} else {
				chainTransformations = unitCellOperators.get(chainId);
			}
		}
		return chainTransformations;
	}

	private void initLatticeGraphTopologically(List<StructureInterface> interfaces, VertexFactory<V> vertexFactory, EdgeFactory<V, E> edgeFactory) throws StructureException {		

		SpaceGroup sg = getSpaceGroup(structure);
		final int numOps = sg.getNumOperators();

		for (Chain c:structure.getChains()) {
			
			if (c.getCompound()==null) {
				logger.warn("Chain {} will not be added to the graph because it does not have an entity associated to it.", c.getChainID());
				continue;
			}
			
			for (int i=0;i<numOps;i++) {
				V vertex = vertexFactory.createVertex();
				vertex.setChain(c);
				vertex.setOpId(i);
				graph.addVertex(vertex);
			}
		}

		for (StructureInterface interf:interfaces) {
			Matrix4d Ci = interf.getTransforms().getSecond().getMatTransform(); // crystal operator

			String sourceChainId = interf.getMoleculeIds().getFirst();
			String targetChainId = interf.getMoleculeIds().getSecond();
			for (int j=0;j<numOps;j++) {
				Matrix4d Tj = getUnitCellTransformationCrystal(sourceChainId, j);

				// Cij = Tj * Ci
				Matrix4d Cij = new Matrix4d(Tj);
				Cij.mul(Ci);

				// with Cij we obtain the end operator id
				int k = getEndAuCell(Cij,targetChainId);
				if( k < 0) {
					logger.error("No matching operator found for:\n{}",Cij);
					continue;
				}

				// translation is given by: X =  Tj * Ci * Tkinv
				Matrix4d Tk = getUnitCellTransformationCrystal(targetChainId, k);
				Matrix4d Tkinv = new Matrix4d(Tk);
				Tkinv.invert(); // Tkinv
				Matrix4d X = new Matrix4d(Cij);
				X.mul(Tkinv);

				Point3i xtalTrans = new Point3i(
						(int) Math.round(X.m03), (int) Math.round(X.m13), (int) Math.round(X.m23));


				V sVertex = vertexFactory.createVertex();
				sVertex.setChain(structure.getChainByPDB(sourceChainId));
				sVertex.setOpId(j);
				V tVertex = vertexFactory.createVertex();
				tVertex.setChain(structure.getChainByPDB(targetChainId));
				tVertex.setOpId(k);

				E edge = edgeFactory.createEdge(sVertex, tVertex);
				edge.setInterface(interf);
				edge.setXtalTrans(xtalTrans);
				
				graph.addEdge(sVertex, tVertex, edge);

			}
		}

	}

	/**
	 * Given an operator, returns the operator id of the matching generator
	 * @param m
	 * @return
	 * @throws StructureException 
	 */
	private int getEndAuCell(Matrix4d m, String chainId) throws StructureException {
		Matrix4d[] ops = getUnitCellTransformationsCrystal(chainId);
		for (int j=0;j<ops.length;j++) {
			Matrix4d Tj = ops[j];

			if (epsilonEqualsModulusXtal(Tj, m)) {
				return j;
			}
		}

		logger.warn("No matching generator found for operator:\n {}", m.toString());
		return -1;
	}

	/**
	 * Test whether two matrices have the same rotational component and an
	 * integer translational component.
	 * @param T First matrix, in crystal coordinates
	 * @param m Second matrix, in crystal coordinates
	 * @return
	 */
	private static boolean epsilonEqualsModulusXtal(Matrix4d T, Matrix4d m) {

		// T == m  <=>  T - m = 0
		Matrix4d sub = new Matrix4d(T);
		sub.sub(m);

		for (int i=0;i<3;i++) {
			for (int j=0;j<3;j++) {
				if (Math.abs(sub.getElement(i, j))>0.0001) {
					return false;
				}
			}
		}

		for (int i=0;i<3;i++) {

			if (!isInteger(sub.getElement(i,3))) {
				return false;
			}
		}

		return true;
	}

	public static boolean isInteger(double x) {
		// note that (x%1)==0 would not work, see test TestModuloIssues
		return Math.abs(Math.round(x)-x) < 0.0001;
	}

	/**
	 * For any 2 vertices in the graph that contain 2 or more edges with the same 
	 * interface id, remove all but first edges. 
	 */
	public void removeDuplicateEdges() {

		Set<E> toRemove = new HashSet<E>();

		int i = -1;
		for (V iVertex:graph.vertexSet()) {
			i++;
			int j = -1;
			for (V jVertex:graph.vertexSet()) {
				j++;
				if (j<i) continue; // i.e. we include i==j (to remove loop edges)

				Set<E> edges = graph.getAllEdges(iVertex, jVertex);
				Map<Integer,Set<E>> groups = groupIntoTypes(edges);

				for (int interfaceId:groups.keySet()){
					Set<E> group = groups.get(interfaceId);

					if (group.size()==0) {
						continue;
					} else if (group.size()==1) {
						continue;
					} else if (group.size()>2) {
						// we warn for more than 2 edges, that should not occur
						logger.warn("More than 2 edges with interface id {} between vertices {},{}",
								interfaceId,iVertex.toString(),jVertex.toString()); 
					}
					// now we are in case 2 or more edges 
					// we keep first and remove the rest
					Iterator<E> it = group.iterator();
					it.next(); // first edge: we keep it
					while (it.hasNext()) {						
						E edge = it.next();
						toRemove.add(edge);
						logger.info("Removed edge with interface id {} between vertices {},{} ", 
								interfaceId,iVertex.toString(),jVertex.toString());
					}

				}


			}

		}
		// now we do the removal
		for (E edge:toRemove) {
			graph.removeEdge(edge);
		}

	}
	
	/**
	 * Contracts heteromeric edges in graph storing the result in subgraph, while keeping
	 * the original graph unchanged.
	 */
	public void contractGraph(Class<? extends E> edgeClass) {
		
		GraphContractor<V,E> contractor = new GraphContractor<>(getGraph());
		this.subgraph = contractor.contract(edgeClass);
		
		logger.info("Graph after contraction: {} vertices and {} edges in unit cell\n{}", subgraph.vertexSet().size(), subgraph.edgeSet().size(),
				GraphUtils.asString(subgraph));

	}

	/**
	 * Given a set of edges groups them into interface id groups
	 * @param edges
	 * @return a map of interface ids to sets of edges with the corresponding interface id
	 */
	private Map<Integer,Set<E>> groupIntoTypes(Set<E> edges) {
		Map<Integer,Set<E>> map = new HashMap<Integer,Set<E>>();

		for (E edge:edges) {
			Set<E> set = null;
			if (!map.containsKey(edge.getInterfaceId())) {
				set = new HashSet<E>();
				map.put(edge.getInterfaceId(), set);
			} else {
				set = map.get(edge.getInterfaceId());
			}
			set.add(edge);

		}
		return map;
	}

	/**
	 * @return True if the centroid of the whole structure will be used,
	 *  or false if the chain centroids should be used individually
	 */
	public boolean isGlobalReferencePoint() {
		return globalReferencePoint;
	}
	/**
	 * Set the behavior for choosing a reference point which will stay in the unit
	 * cell upon any of the transformations returned by
	 * {@link #getUnitCellTransformationsOrthonormal(String)}
	 * @param globalReferencePoint True if the centroid of the whole structure will be used,
	 *  or false if the chain centroids should be used individually
	 */
	public void setGlobalReferencePoint(boolean globalReferencePoint) {
		if(this.globalReferencePoint != globalReferencePoint) {
			referencePoints = new HashMap<String, Point3d>();
			unitCellOperators = new HashMap<String, Matrix4d[]>();
			this.globalReferencePoint = globalReferencePoint;
		}
	}

	/**
	 * Filter the edges of this graph down to the selected interfaces
	 * @param interfaces List of interfaces to include, or null to reset to all interfaces
	 */
	public void filterEngagedInterfaces(final Collection<Integer> interfaces) {
		if(interfaces == null ) {
			setSubgraph(graph);
		} else {
			MaskFunctor<V,E> mask = new MaskFunctor<V,E>() {
				@Override
				public boolean isVertexMasked(V vertex) {
					return false;
				}

				@Override
				public boolean isEdgeMasked(E edge) {
					return !interfaces.contains(edge.getInterfaceId());
				}
			};
			setSubgraph( new UndirectedMaskSubgraph<V,E>(graph, mask));
		}
	}
	/**
	 * Filter the edges of this graph down to the selected interface clusters
	 * @param interfaces List of clusters to include, or null to reset to all interfaces
	 */
	public void filterEngagedClusters(final Collection<Integer> clusterIds) {
		if(clusterIds == null ) {
			setSubgraph(graph);
		} else {
			MaskFunctor<V,E> mask = new MaskFunctor<V,E>() {
				@Override
				public boolean isVertexMasked(V vertex) {
					return false;
				}

				@Override
				public boolean isEdgeMasked(E edge) {
					return !clusterIds.contains(edge.getClusterId());
				}
			};
			setSubgraph( new UndirectedMaskSubgraph<V,E>(graph, mask));
		}
	}

	public UndirectedGraph<V, E> getGraph() {
		return subgraph;
	}
	
	/**
	 * Set the subgraph. Subclasses may override this method to reset additional
	 * variables that might depend on the subgraph.
	 * @param newGraph
	 */
	protected void setSubgraph(UndirectedGraph<V, E> newGraph) {
		this.subgraph = newGraph;
	}

	/**
	 * Filters a graph down to unique components.
	 * 
	 * Filtering occurs by calculating the stoichiometry of a connected component
	 * (based on the entityId of the nodes). For performance, does not check
	 * that the edges are the same in all equivalent components.
	 * @param graph
	 * @return
	 */
	public static <V extends ChainVertexInterface,E extends InterfaceEdgeInterface>
	UndirectedGraph<V,E> filterUniqueStoichiometries(UndirectedGraph<V,E> graph) {
		// All entities for the graph
		List<Integer> entityIds = new ArrayList<>(GraphUtils.getDistinctEntities(graph));

		// Store vertices of subgraphs with unique stoich for filtering
		Set<Stoichiometry<Integer>> entityStoich = new HashSet<>();
		Set<V> uniqueVertices = new HashSet<>();

		ConnectivityInspector<V,E> ci = new ConnectivityInspector<>(graph);
		for(Set<V> cc : ci.connectedSets()) {
			List<Integer> nodeEntities = cc.stream()
					.map(v -> v.getEntityId())
					.collect(Collectors.toList());
			Stoichiometry<Integer> stoich = new Stoichiometry<>(nodeEntities, entityIds);
			if( !entityStoich.contains(stoich)) {
				entityStoich.add(stoich);
				uniqueVertices.addAll(cc);
			}
		}

		// Filter down to unique stoichiometry
		MaskFunctor<V,E> mask = new MaskFunctor<V,E>() {
			@Override
			public boolean isEdgeMasked(E edge) {
				return false;
			}

			@Override
			public boolean isVertexMasked(V vertex) {
				return !uniqueVertices.contains(vertex);
			}

		};
		UndirectedMaskSubgraph<V,E> filtered = new UndirectedMaskSubgraph<>(graph, mask);

		return filtered;
	}
	
	/**
<<<<<<< HEAD
	 * Get the number of distinct entities in the currently exposed graph. 
	 * In contracted case this will return the number of unique entities in contracted graph.
	 * @return
	 */
	public int getNumDistinctEntities() {
		return GraphUtils.getNumDistinctEntities(subgraph);
	}
	
	/**
	 * Returns a sorted list of all distinct entity ids in currently exposed graph.
	 * In contracted case this will return the set of entities in the contracted graph.
	 * @return
	 */
	public List<Integer> getDistinctEntities() {
		return new ArrayList<>(GraphUtils.getDistinctEntities(subgraph));
=======
	 * Return the CrystalCell for the given Structure. If the structure is not crystallographic
	 * returns the trivial 1, 1, 1, 90, 90, 90 cell.
	 * @param s
	 * @return
	 */
	public static CrystalCell getCrystalCell(Structure s) {
		PDBCrystallographicInfo crystalInfo = s.getCrystallographicInfo();
		
		// non-crystallographic cases (e.g. NMR): we set an "identity" cell
		// see https://github.com/eppic-team/eppic/issues/50
		CrystalCell cell = null;
		
		if (crystalInfo!=null) {
			cell = crystalInfo.getCrystalCell();

			if (cell==null) {
				logger.info("No cell was found! Most likely this is a non-crystallographic entry. Setting cell to: 1,1,1,90,90,90.");
				cell =  new CrystalCell(1, 1, 1, 90, 90, 90);
			}
		} else {
			logger.info("No crystallographic info was found! Most likely this is a non-crystallographic entry. Setting cell to: 1,1,1,90,90,90.");
			cell =  new CrystalCell(1, 1, 1, 90, 90, 90);
		}
		
		return cell;
	}
	
	/**
	 * Return the space group for a given structure. If the structure is not crystallographic, return P1.
	 * @param s
	 * @return
	 */
	protected static SpaceGroup getSpaceGroup(Structure s) {
		PDBCrystallographicInfo crystalInfo = s.getCrystallographicInfo();
		
		// non-crystallographic cases (e.g. NMR): we set to P1
		// see https://github.com/eppic-team/eppic/issues/50
		SpaceGroup sg = null;
		
		if (crystalInfo!=null) {
			sg = crystalInfo.getSpaceGroup();

			if (sg==null) {
				logger.info("No space group was found! Most likely this is a non-crystallographic entry. Setting it to P 1.");
				sg =  SymoplibParser.getSpaceGroup("P 1");
			}
		} else {
			logger.info("No crystallographic info was found! Most likely this is a non-crystallographic entry. Setting space group to P 1.");
			sg = SymoplibParser.getSpaceGroup("P 1");
		}
		
		return sg;
>>>>>>> 008eb8f9
	}
}<|MERGE_RESOLUTION|>--- conflicted
+++ resolved
@@ -43,15 +43,15 @@
 
 /**
  * Graph representation of the interfaces in a unit cell.
- * <p>
+ * <p/>
  * Nodes are {@link ChainVertex} objects, which are identified by a chain
  * (in the asymmetric unit) and a crystallographic operator giving the
  * transform to the unit cell.
- * <p>
+ * <p/>
  * Edges are {@link InterfaceEdge} objects, identified by an EPPIC interface
  * and associated with a vector indicating whether the edge connects to
  * adjacent cells.
- * <p>
+ * <p/>
  * The class is generic, allowing other properties to be associated with
  * nodes and edges through subclasses. For instance, {@link LatticeGraph3D}
  * includes information for visualizing the graph.
@@ -620,7 +620,6 @@
 	}
 	
 	/**
-<<<<<<< HEAD
 	 * Get the number of distinct entities in the currently exposed graph. 
 	 * In contracted case this will return the number of unique entities in contracted graph.
 	 * @return
@@ -636,7 +635,9 @@
 	 */
 	public List<Integer> getDistinctEntities() {
 		return new ArrayList<>(GraphUtils.getDistinctEntities(subgraph));
-=======
+	}
+	
+		/**
 	 * Return the CrystalCell for the given Structure. If the structure is not crystallographic
 	 * returns the trivial 1, 1, 1, 90, 90, 90 cell.
 	 * @param s
@@ -689,6 +690,5 @@
 		}
 		
 		return sg;
->>>>>>> 008eb8f9
 	}
 }