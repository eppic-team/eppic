--- conflicted
+++ resolved
@@ -69,17 +69,10 @@
 
 	protected final Structure structure;
 
-<<<<<<< HEAD
-	private UndirectedGraph<V,E> graph;
-	
-	private VertexFactory<V> vertexFactory;
-	private EdgeFactory<V,E> edgeFactory;
-=======
 	// full graph
 	protected final UndirectedGraph<V,E> graph;
 	// currently exposed graph
 	private UndirectedGraph<V,E> subgraph;
->>>>>>> 7e285fb7
 
 	private boolean globalReferencePoint;
 	private Map<String,Matrix4d[]> unitCellOperators = new HashMap<>(); // In crystal coordinates
