--- conflicted
+++ resolved
@@ -162,19 +162,12 @@
 			UndirectedGraph<ChainVertex, InterfaceEdge> g = sub.getConnectedGraph();
 
 			// the same identifiers given in Assembly.writeToMmCifFile()
-<<<<<<< HEAD
-			String chain = v.getChainId()+"_"+v.getOpId();
-			chains[i] = chain;
-			colors[i] = MolViewersHelper.getHexChainColor(chain, false);
-			i++;
-=======
 			for (ChainVertex v:g.vertexSet()) {
 
 				String chain = v.getChainId()+"_"+v.getOpId();
 				chains.add(chain);
-				colors.add(MolViewersHelper.getHexChainColor(chain));
-			}
->>>>>>> 91af7be1
+				colors.add(MolViewersHelper.getHexChainColor(chain,false));
+			}
 		}
 
 		List<String> command = new ArrayList<String>();
