package eppic;

import java.io.BufferedReader;
import java.io.File;
import java.io.FileInputStream;
import java.io.FileNotFoundException;
import java.io.FileOutputStream;
import java.io.FileWriter;
import java.io.IOException;
import java.io.InputStreamReader;
import java.io.PrintStream;
import java.io.PrintWriter;
import java.io.StringWriter;
import java.net.InetAddress;
import java.net.UnknownHostException;
import java.sql.SQLException;
import java.util.ArrayList;
import java.util.List;
<<<<<<< HEAD
import java.util.SortedSet;
=======
import java.util.Set;
import java.util.TreeSet;
>>>>>>> 110e1f1d
import java.util.zip.GZIPOutputStream;

import org.apache.logging.log4j.LogManager;
import org.apache.logging.log4j.core.LoggerContext;
import org.biojava.nbio.core.sequence.io.util.IOUtils;
import org.biojava.nbio.structure.Compound;
import org.biojava.nbio.structure.Structure;
import org.biojava.nbio.structure.StructureException;
import org.biojava.nbio.structure.StructureIO;
import org.biojava.nbio.structure.align.util.AtomCache;
import org.biojava.nbio.structure.contact.StructureInterface;
import org.biojava.nbio.structure.contact.StructureInterfaceCluster;
import org.biojava.nbio.structure.contact.StructureInterfaceList;
import org.biojava.nbio.structure.io.FileParsingParameters;
import org.biojava.nbio.structure.io.PDBFileParser;
import org.biojava.nbio.structure.io.mmcif.ChemCompGroupFactory;
import org.biojava.nbio.structure.io.mmcif.DownloadChemCompProvider;
import org.biojava.nbio.structure.io.mmcif.MMcifParser;
import org.biojava.nbio.structure.io.mmcif.SimpleMMcifConsumer;
import org.biojava.nbio.structure.io.mmcif.SimpleMMcifParser;
import org.biojava.nbio.structure.xtal.CrystalBuilder;
import org.biojava.nbio.structure.xtal.SpaceGroup;
import org.slf4j.Logger;
import org.slf4j.LoggerFactory;

import eppic.assembly.Assembly;
import eppic.assembly.CrystalAssemblies;
import eppic.assembly.GraphUtils;
import eppic.assembly.LatticeGraph3D;
import eppic.assembly.gui.LatticeGUIMustache;
import eppic.commons.util.FileTypeGuesser;
import eppic.commons.util.StructureUtils;
import eppic.predictors.CombinedClusterPredictor;
import eppic.predictors.CombinedPredictor;
import eppic.predictors.GeometryClusterPredictor;
import eppic.predictors.GeometryPredictor;

/**
 * The eppic main class to execute the CLI workflow.
 * 
 * 
 * @author Jose Duarte
 *
 */
public class Main {
	
	
	private static final Logger LOGGER = LoggerFactory.getLogger(Main.class);
	
	private static final int STEPS_TOTAL = 4;
	
	// fields
	private EppicParams params;
	
	private Structure pdb;
	private StructureInterfaceList interfaces;
	private ChainEvolContextList cecs;
	private InterfaceEvolContextList iecList;
	private List<GeometryPredictor> gps;
	private List<GeometryClusterPredictor> gcps;
	
	private CrystalAssemblies validAssemblies;
	
	private File stepsLogFile;
	private int stepCount;
	
	private DataModelAdaptor modelAdaptor;
		
	public Main() {
		this.params = new EppicParams();
		this.stepCount = 1;
	}
	
	protected Structure getStructure() {
		return pdb;
	}

		
	public void setUpLogging() {
		
		// the log4j2 log file configuration at runtime, note that elsewhere we use the slf4j interface only
		// see http://stackoverflow.com/questions/14862770/log4j2-assigning-file-appender-filename-at-runtime
		System.setProperty("logFilename", new File(params.getOutDir(),params.getBaseName()+".log").toString());
		
		LoggerContext ctx = (LoggerContext) LogManager.getContext(false);
		ctx.reconfigure();

		// TODO for some reason (bug?) log4j2 2.1 produces a file named with the log4j2.xml $pointer, the only fix I know for now is to remove it manually
		new File("${sys:logFilename}").deleteOnExit();
		// some program that we run (which one???) produces an empty error.log file, let's also remove it here
		new File("error.log").deleteOnExit();

		if (params.getProgressLogFile()!=null) {
			// the steps log file needed for the server, we only initialise it if a -L progress log file was passed (as that is only used by server)
			stepsLogFile = new File(params.getOutDir(),params.getBaseName()+EppicParams.STEPS_LOG_FILE_SUFFIX);
		}
		
		// TODO what about the debug logging? we used to do it from command line param -u, should we do it from xml file?
//		if (params.getDebug())
//			ROOTLOGGER.addAppender(outAppender);


	}
	
	public void loadConfigFile() {
		// loading settings from config file
		File userConfigFile = new File(System.getProperty("user.home"),EppicParams.CONFIG_FILE_NAME);  
		try {
			if (params.getConfigFile()!=null) {
				LOGGER.info("Loading user configuration file given in command line " + params.getConfigFile());
				params.readConfigFile(params.getConfigFile());
				params.checkConfigFileInput();
			} else if (userConfigFile.exists()) {
				LOGGER.info("Loading user configuration file " + userConfigFile);
				params.readConfigFile(userConfigFile);
				params.checkConfigFileInput();
			} else if (!params.isInputAFile() || params.isDoEvolScoring()) {
				LOGGER.error("No config file could be read at "+userConfigFile+
						". Please set one if you want to run the program using PDB codes as input with -i or if you want to run evolutionary predictions (-s).");
				System.exit(1);
			}
		} catch (IOException e) {
			LOGGER.error("Error while reading from config file: " + e.getMessage());
			System.exit(1);
		} catch (EppicException e) {
			LOGGER.error(e.getMessage());
			System.exit(1);
		}

	}

	public void doLoadPdb() throws EppicException {	
		
		// Before loading anything we make sure that BioJava is set to DownloadChemCompProvider.
		// This is in case the default is ReducedChemCompProvider.
		// That has a huge effect in the understanding of the chemical components, for instance 
		// what residues are non-standard aminoacids
		
		// TODO if BioJava 4.2 changes the default or the behavior of DownloadChemCompProvider
		//      we will need to revise this
		
		
		if (params.getAtomCachePath()!=null)
			ChemCompGroupFactory.setChemCompProvider(new DownloadChemCompProvider(params.getAtomCachePath()));
		else 
			ChemCompGroupFactory.setChemCompProvider(new DownloadChemCompProvider());
		
		params.getProgressLog().println("Loading PDB data: "+(params.getInFile()==null?params.getPdbCode():params.getInFile().getName()));
		writeStep("Calculating Interfaces");
		pdb = null;
		try {
			if (!params.isInputAFile()) {
				
				AtomCache cache = null;
								
				if (params.getAtomCachePath()!=null) {
					LOGGER.info("Path given in ATOM_CACHE_PATH, setting AtomCache to {} and ignoring env variable PDB_DIR", params.getAtomCachePath());
					cache = new AtomCache(params.getAtomCachePath());
				} else {
					cache = new AtomCache();
				}
				cache.setUseMmCif(true);
				
				// we set default fetch behavior to FETCH_IF_OUTDATED which is the closest to rsync
				if (params.getFetchBehavior()!=null) {
					cache.setFetchBehavior(params.getFetchBehavior());
				} else {
					cache.setFetchBehavior(EppicParams.DEF_FETCH_BEHAVIOR);
				}
				FileParsingParameters fileParsingParams = new FileParsingParameters();
				fileParsingParams.setAlignSeqRes(true);
				fileParsingParams.setParseBioAssembly(true);
				cache.setFileParsingParams(fileParsingParams);
				
				StructureIO.setAtomCache(cache); 
				
				
				try {
					pdb = StructureIO.getStructure(params.getPdbCode());
				} catch(IOException e) {
					throw new EppicException(e,"Couldn't get cif file from AtomCache for code "+params.getPdbCode()+". Error: "+e.getMessage(),true);
				}
					
			} else {

				int fileType = FileTypeGuesser.guessFileType(params.getInFile());
				
				if (fileType==FileTypeGuesser.CIF_FILE) {

					MMcifParser parser = new SimpleMMcifParser();

					SimpleMMcifConsumer consumer = new SimpleMMcifConsumer();

					FileParsingParameters fileParsingParams = new FileParsingParameters();
					// TODO we should parse PDB files with no X padding if no SEQRES is found. Otherwise matching to uniprot doesn't work in many cases
					//fileParsingParams.set????					
					fileParsingParams.setAlignSeqRes(true);

					consumer.setFileParsingParameters(fileParsingParams);

					parser.addMMcifConsumer(consumer);

					parser.parse(new BufferedReader(new InputStreamReader(IOUtils.openFile(params.getInFile())))); 

					pdb = consumer.getStructure();
					
				} else if (fileType==FileTypeGuesser.PDB_FILE || fileType==FileTypeGuesser.RAW_PDB_FILE) {

					PDBFileParser parser = new PDBFileParser();
					
					FileParsingParameters fileParsingParams = new FileParsingParameters();
					// TODO we should parse PDB files with no X padding if no SEQRES is found. Otherwise matching to uniprot doesn't work in many cases
					//fileParsingParams.set????
					fileParsingParams.setAlignSeqRes(true);
					
					parser.setFileParsingParameters(fileParsingParams);
					
					pdb = parser.parsePDBFile(new FileInputStream(params.getInFile()));
					
				}


			}
		} catch (StructureException e) {
			throw new EppicException(e,"Couldn't load file PDB/mmCIF file. Error: "+e.getMessage(),true);
		} catch (IOException e) {
			throw new EppicException(e,"Problems reading PDB data from "+params.getInFile()+". Error: "+e.getMessage(),true);
		}
		
		if (pdb.getCrystallographicInfo()==null || pdb.getCrystallographicInfo().getCrystalCell()==null) {
			LOGGER.warn("No crystal information found in source "+params.getPdbCode()+". Only asymmetric unit interfaces will be calculated.");
		}
		
		
		// for the webui
		modelAdaptor = new DataModelAdaptor();
		modelAdaptor.setParams(params);
		modelAdaptor.setPdbMetadata(pdb);
		
		
	}

	public void doFindInterfaces() throws EppicException {

		params.getProgressLog().println("Calculating possible interfaces...");
		StructureUtils.expandNcsOps(pdb);
		LOGGER.info("Calculating possible interfaces");
		CrystalBuilder interfFinder = new CrystalBuilder(pdb);
		interfaces = interfFinder.getUniqueInterfaces(EppicParams.INTERFACE_DIST_CUTOFF);
		interfaces.calcAsas(params.getnSpherePointsASAcalc(), params.getNumThreads(), params.getMinSizeCofactorForAsa());
		interfaces.removeInterfacesBelowArea(EppicParams.MIN_INTERFACE_AREA_TO_KEEP);
		
		LOGGER.info("Interfaces calculated with "+params.getnSpherePointsASAcalc()+" sphere points.");

		LOGGER.info("Calculating interface clusters");

		int clustersSize = interfaces.getClusters(EppicParams.CLUSTERING_CONTACT_OVERLAP_SCORE_CUTOFF).size();
		int numInterfaces = interfaces.size();
		LOGGER.info("Interface clustering done: "+numInterfaces+" interfaces - "+clustersSize+" clusters");
		String msg = "Interface clusters: ";
		for (int i=0; i<clustersSize;i++) {
			StructureInterfaceCluster cluster = interfaces.getClusters(EppicParams.CLUSTERING_CONTACT_OVERLAP_SCORE_CUTOFF).get(i);
			msg += cluster.getId()+": ";
			for (StructureInterface interf:cluster.getMembers()) {
				msg += interf.getId()+" ";
			}
			if (i!=clustersSize-1) msg += ", ";
		}
		LOGGER.info(msg); 

		// TODO how to do the cofactors logging now?
		//if (interfFinder.hasCofactors()) {
		//	LOGGER.info("Cofactors of more than "+params.getMinSizeCofactorForAsa()+" atoms present: they will be taken into account for ASA calculations");
		//	for (String pdbChainCode:pdb.getPdbChainCodes()) {
		//		LOGGER.info("Chain "+pdbChainCode+": "+interfFinder.getNumCofactorsForPdbChainCode(pdbChainCode)+" cofactor(s) - "+
		//				interfFinder.getCofactorsInfoString(pdbChainCode));
		//	}
		//} else {
		//	if (params.getMinSizeCofactorForAsa()<0) {
		//		LOGGER.info("No minimum size for cofactors set. All cofactors will be ignored for ASA calculations");
		//	} else {
		//		LOGGER.info("No cofactors of more than "+params.getMinSizeCofactorForAsa()+" atoms present. Cofactors will be ignored for ASA calculations");
		//	}
		//}


		LOGGER.info("Minimum ASA for a residue to be considered surface: "+String.format("%2.0f",params.getMinAsaForSurface()));
		
		params.getProgressLog().println("Done");

		checkClashes();

		
		
	}
	
	private void checkClashes() throws EppicException {
		
		// getting the number of clashes per interface
		int[] numClashesPerInterface = new int[interfaces.size()];
		boolean hasInterfacesWithClashes = false;
		boolean tooManyClashes = false;
		int i = 0;
		for (StructureInterface interf:interfaces) {
			numClashesPerInterface[i] = interf.getContacts().getContactsWithinDistance(EppicParams.CLASH_DISTANCE).size();
			if (numClashesPerInterface[i]>0) hasInterfacesWithClashes = true;
			if (numClashesPerInterface[i]>EppicParams.NUM_CLASHES_FOR_ERROR) tooManyClashes = true;
			i++;
		}
		
		if (hasInterfacesWithClashes) {
		
			String msg = "Clashes (atoms distance below "+EppicParams.CLASH_DISTANCE+") found in:";			
			i = 0;
			for (StructureInterface interf:interfaces) {
				if (numClashesPerInterface[i]>0) {		
					msg+=("\nInterface "+interf.getId()+": "+interf.getMoleculeIds().getFirst()+"+"
							+interf.getMoleculeIds().getSecond()+" ("+
							SpaceGroup.getAlgebraicFromMatrix(interf.getTransforms().getSecond().getMatTransform())+
							") Clashes: "+numClashesPerInterface[i]);
				}
				i++;
			}
			
			if (tooManyClashes) {
				String excptionMsg = null;
				if (params.isInputAFile()) {
					excptionMsg = "Too many clashes in at least one interface, most likely there is an error in this structure. Please check that the CRYST1 record is correct. "+msg;
				} else {
					excptionMsg = "Too many clashes in at least one interface, most likely there is an error in this structure. "+msg; 
				}
				throw new EppicException(null, excptionMsg, true);				
			} else { 
				LOGGER.warn(msg);
			}

		}
		
	}
	
	public void doFindAssemblies() throws StructureException { 
		
		params.getProgressLog().println("Calculating possible assemblies...");
		validAssemblies = new CrystalAssemblies(pdb, interfaces); 

		StringBuilder sb = new StringBuilder();
		for (Assembly a: validAssemblies) {
			sb.append(a.toString()+" ");
		}
		LOGGER.info("There are {} topologically possible assemblies: {}", validAssemblies.size(), sb.toString());
					
		params.getProgressLog().println("Done");
	}
	
	public void doAssemblyScoring() {


		if (params.isDoEvolScoring()) {
			validAssemblies.setInterfaceEvolContextList(iecList);
			validAssemblies.score();
		}

		modelAdaptor.setAssemblies(validAssemblies);
		modelAdaptor.setPdbBioUnits(pdb.getPDBHeader().getBioAssemblies(), validAssemblies, pdb);

	}
	
	public void doGeomScoring() throws EppicException {
		if (interfaces.size()==0) {
			// no interfaces found at all, can happen e.g. in NMR structure with 1 chain, e.g. 1nmr
			LOGGER.info("No interfaces found, nothing to analyse.");
			params.getProgressLog().println("No interfaces found, nothing to analyse.");
			// we still continue so that the web interface can pick it up too
			return;
		}

		// interface scoring
		gps = new ArrayList<GeometryPredictor>();
		for (StructureInterface interf:interfaces) {
			GeometryPredictor gp = new GeometryPredictor(interf);
			gps.add(gp);
			gp.setBsaToAsaCutoff(params.getCAcutoffForGeom());
			gp.setMinAsaForSurface(params.getMinAsaForSurface());
			gp.setMinCoreSizeForBio(params.getMinCoreSizeForBio());
			gp.computeScores();
		}
		
		// interface cluster scoring
		gcps = new ArrayList<GeometryClusterPredictor>();
		for (StructureInterfaceCluster interfaceCluster:interfaces.getClusters(EppicParams.CLUSTERING_CONTACT_OVERLAP_SCORE_CUTOFF)) {
			List<GeometryPredictor> gpsForCluster = new ArrayList<GeometryPredictor>();
			
			for (int i=0;i<interfaces.size();i++) {
				if ( interfaces.get(i+1).getCluster().getId()==interfaceCluster.getId()) {
					gpsForCluster.add(gps.get(i));
				}
			}
			
			GeometryClusterPredictor gcp = new GeometryClusterPredictor(gpsForCluster);

			gcp.setMinCoreSizeForBio(params.getMinCoreSizeForBio());
			gcp.computeScores();			
			gcps.add(gcp);
		}

		// writing to the model: for the webui and csv output files
		modelAdaptor.setInterfaces(interfaces); // this writes all interface geom info, including h-bonds, disulfides etc
		modelAdaptor.setGeometryScores(gps, gcps);
		modelAdaptor.setResidueBurialDetails(interfaces);

	}
	
	public void doWriteTextOutputFiles() throws EppicException {
		
		TextOutputWriter toW = new TextOutputWriter(modelAdaptor.getPdbInfo(), params);
		
		// 0 write .A.aln file : always write it, with our without -w 
		try {
			toW.writeAlnFiles();
		} catch (IOException e) {
			throw new EppicException(e, "Could not write the homologs alignment files: "+e.getMessage(), true);
		}
		
		
		// we don't write text files if in -w
		if (params.isGenerateModelSerializedFile()) return;
		

		
		// 1 interfaces info file and contacts info file
		try {
			// if no interfaces found (e.g. NMR) we don't want to write the file
			if (interfaces.size()>0) {
				toW.writeInterfacesInfoFile();
				toW.writeContactsInfoFile();
			}
		} catch(IOException	e) {
			throw new EppicException(e,"Could not write interfaces description or contact list to file: "+e.getMessage(),false);
		}

		// 2 scores file: geom, core-rim, core-surface and combine all in one file
		try {
			toW.writeScoresFile();
		} catch (IOException e) {
			throw new EppicException(e, "Could not write interface scores file. "+e.getMessage(),true);
		}
		
		// 3 write assemblies file
		try {
			toW.writeAssembliesFile();
		} catch (IOException e) {
			throw new EppicException(e, "Could not write the assemblies file: "+e.getMessage(), false);
		}
		
		// 4 write .A.log file
		try {
			toW.writeHomologsSummaries();
		} catch (IOException e) {
			throw new EppicException(e, "Could not write the homologs summaries files: "+e.getMessage(), false);
		}
		
		// 5 write .A.entropies file  
		try {
			toW.writeEntropyFiles();
		} catch (IOException e) {
			throw new EppicException(e, "Could not write the homologs entropies files: "+e.getMessage(), false);
		}
	
		
	}
	
	public void doWriteCoordFiles() throws EppicException {

		if (!params.isGenerateOutputCoordFiles()) return;
		
		
		
		try {
			if (params.isDoEvolScoring()) {
				// we set the entropies as bfactors in case we are in evol scoring (-s)
				// this will reset the bfactors in the Chain objects of the StructureInterface objects
				// so both interfaces and assembly files will be written with reset bfactors
				for (InterfaceEvolContext iec:iecList) {				
					iec.setConservationScoresAsBfactors();
				}
			}
			
			// INTERFACE files
			for (StructureInterface interf : interfaces) {
				File outputFile = params.getOutputFile(EppicParams.INTERFACES_COORD_FILES_SUFFIX + "." + interf.getId() + EppicParams.MMCIF_FILE_EXTENSION);
				PrintStream ps = new PrintStream(new GZIPOutputStream(new FileOutputStream(outputFile)));				
				ps.print(interf.toMMCIF());
				ps.close();
				if (params.isGeneratePdbFiles()) { 
					outputFile = params.getOutputFile(EppicParams.INTERFACES_COORD_FILES_SUFFIX + "." + interf.getId() + EppicParams.PDB_FILE_EXTENSION);
					ps = new PrintStream(new GZIPOutputStream(new FileOutputStream(outputFile)));
					ps.print(interf.toPDB());
					ps.close();
				}				
			}
				
			// ASSEMBLY files
			for (Assembly a:validAssemblies) {

				File outputFile= params.getOutputFile(EppicParams.ASSEMBLIES_COORD_FILES_SUFFIX+"." + a.getId() + EppicParams.MMCIF_FILE_EXTENSION);

				try {
					LOGGER.info("Writing assembly {} to {}",a.getId(),outputFile);
					a.writeToMmCifFile(outputFile);
					if (params.isGeneratePdbFiles()) {
						outputFile= params.getOutputFile(EppicParams.ASSEMBLIES_COORD_FILES_SUFFIX+"." + a.getId() +  EppicParams.PDB_FILE_EXTENSION);
						a.writeToPdbFile(outputFile);
					}

				} catch (StructureException e) {
					LOGGER.error("Could not write assembly coordinates file {}: {}",a.getId(),e.getMessage());
					continue;
				}

			}
			
		} catch (IOException e) {
			throw new EppicException(e, "Couldn't write interface PDB files. " + e.getMessage(), true);
		} 
	}

	public void doWriteAssemblyDiagrams() throws EppicException {

		// should not happen, there should always be 1 assembly (the trivial no-interfaces engaged one)
		if (validAssemblies.getUniqueAssemblies().size() == 0) return; 

		if (!params.isGenerateDiagrams()) return;
		
		params.getProgressLog().println("Writing Assembly Diagram files");
		writeStep("Generating assembly diagram Thumbnails");
		LOGGER.info("Generating Assembly Diagram files");

		try {
			LatticeGraph3D latticeGraph = new LatticeGraph3D(validAssemblies.getLatticeGraph());
			GraphvizRunner runner = new GraphvizRunner(params.getGraphvizExe());
			String fileFormat = "png";

			for (Assembly a:validAssemblies) {
				
				// 1 generate the png with the assembly diagram via invoking the dot executable

				File pngFile= params.getOutputFile(EppicParams.ASSEMBLIES_DIAGRAM_FILES_SUFFIX+"." + a.getId() + "."+EppicParams.THUMBNAILS_SIZE+"x"+EppicParams.THUMBNAILS_SIZE+"."+fileFormat);

				LOGGER.info("Writing diagram for assembly {} to {}",a.getId(),pngFile);
					
				// Filter down to this assembly
<<<<<<< HEAD
				SortedSet<Integer> clusterIds = GraphUtils.getDistinctInterfaceClusters(a.getAssemblyGraph().getSubgraph());					
=======
				List<StructureInterfaceCluster> clusters = a.getEngagedInterfaceClusters();
				Set<Integer> clusterIds = new HashSet<Integer>(clusters.size());
				Set<Integer> interfaceIds = new TreeSet<Integer>();
				for(StructureInterfaceCluster cluster : clusters) {
					clusterIds.add(cluster.getId());
					for (StructureInterface interf:cluster.getMembers()) {
						interfaceIds.add(interf.getId());
					}
				}
>>>>>>> 110e1f1d
				latticeGraph.filterEngagedClusters(clusterIds);
					
				LatticeGUIMustache guiThumb = new LatticeGUIMustache(LatticeGUIMustache.TEMPLATE_ASSEMBLY_DIAGRAM_THUMB, latticeGraph);
				guiThumb.setLayout2D(LatticeGUIMustache.getDefaultLayout2D(pdb));
				guiThumb.setTitle("Assembly "+a.getId());
				guiThumb.setPdbId(pdb.getPDBCode());
				int dpi = 72; // 72 dots per inch for output
				// size is in inches
				guiThumb.setSize(String.valueOf((double)EppicParams.THUMBNAILS_SIZE/(double)dpi));
				guiThumb.setDpi(String.valueOf(dpi));

				// Generate thumbs via dot file
				//File dotFile= params.getOutputFile(EppicParams.ASSEMBLIES_DIAGRAM_FILES_SUFFIX+"." + a.getId() + ".dot");
				//try (PrintWriter out = new PrintWriter(dotFile)) {
				//	guiThumb.execute(out);
				//}
				//runner.generateFromDot(dotFile, pngFile, fileFormat);

				// Generate thumbs via pipe
				runner.generateFromDot(guiThumb, pngFile, fileFormat);
<<<<<<< HEAD
				}
=======
				
				
				// 2 generate the json file for the dynamic js graph in the wui
				
				guiThumb = new LatticeGUIMustache(LatticeGUIMustache.TEMPLATE_ASSEMBLY_DIAGRAM_JSON, latticeGraph);
				guiThumb.setLayout2D(LatticeGUIMustache.getDefaultLayout2D(pdb));
				String json;
				// Hack to work around Mustache limitations which prevent generating valid JSON
				try(StringWriter sw = new StringWriter();
						PrintWriter pw = new PrintWriter(sw);
						) {

					// Construct page
					guiThumb.execute(pw);

					pw.flush();
					sw.flush();
					json = sw.toString();
					// Remove all trailing commas from lists (invalid JSON)
					json = json.replaceAll(",(?=\\s*[}\\]])","");
											
				}
				File jsonAssemblyDiagramFile = params.getOutputFile(EppicParams.getJsonFilenameSuffix(interfaceIds));

				PrintWriter pw = new PrintWriter(new FileWriter(jsonAssemblyDiagramFile));
				pw.println(json);
				pw.close();
			}

>>>>>>> 110e1f1d

		} catch( IOException|StructureException|InterruptedException e) {
			throw new EppicException(e, "Couldn't write assembly diagrams. " + e.getMessage(), true);
		}
	}	

	// TODO implement the HBplus stuff
//	public void doHBPlus() throws EppicException {
//
//		if (interfaces.size() == 0) return;
//		
//		if (params.getHbplusExe() != null && params.getHbplusExe().exists()) {
//
//			if (!params.isGenerateInterfacesPdbFiles()) {
//				LOGGER.info("HBPlus is set in config file but -l was not used, will not do H-bond calculation with HBPlus");
//				return;
//			}
//
//			try {
//
//				for (StructureInterface interf : interfaces) {
//					if (interf.isFirstProtein() && interf.isSecondProtein()) {
//						// note this file will be overwritten later by doWritePdbFiles()
//						File pdbFile = params.getOutputFile("." + interf.getId() + ".pdb.gz");
//						try {
//							interf.writeToPdbFile(pdbFile, true, true);
//						} catch (IOException e) {
//							throw new EppicException(e, "Couldn't write interface PDB files. " + e.getMessage(), true);
//						}
//						LOGGER.info("Running HBPlus for interface "+interf.getId());
//						interf.runHBPlus(params.getHbplusExe(), pdbFile);						
//					}
//				}
//
//			} catch (IOException e) {
//				throw new EppicException(e, "Couldn't run HBPlus. Error: " + e.getMessage(), true);
//			} catch (InterruptedException e) {
//				throw new EppicException(e, "Problems while running HBPlus. " + e.getMessage(), true);
//			}
//		} else {
//			LOGGER.info("HBPlus is not set or set to an invalid path. Will do H-bond calculation with internal algorithm.");
//		}
//	}
	

	public void doWritePymolFiles() throws EppicException {
		
		if (!params.isGenerateThumbnails()) return;
		
		params.getProgressLog().println("Writing PyMOL files");
		writeStep("Generating Thumbnails and PyMOL Files");
		LOGGER.info("Generating PyMOL files");

		PymolRunner pr = new PymolRunner(params.getPymolExe());

		try {
			for (StructureInterface interf:interfaces) {
				File cifFile = params.getOutputFile(EppicParams.INTERFACES_COORD_FILES_SUFFIX+"."+interf.getId()+ EppicParams.MMCIF_FILE_EXTENSION);
				pr.generateInterfacePng(interf, 
						cifFile, 
						params.getBaseName()+EppicParams.INTERFACES_COORD_FILES_SUFFIX+"."+interf.getId()	);
				LOGGER.info("Generated PyMOL files for interface "+interf.getId());
				
			}

			for (Assembly a:validAssemblies) {
				File cifFile = params.getOutputFile(EppicParams.ASSEMBLIES_COORD_FILES_SUFFIX+"."+a.getId()+ EppicParams.MMCIF_FILE_EXTENSION);

				pr.generateAssemblyPng(a, cifFile,  
						params.getBaseName()+EppicParams.ASSEMBLIES_COORD_FILES_SUFFIX+"."+a.getId());
			}
			
		} catch (IOException e) {
			throw new EppicException(e, "Couldn't write thumbnails, PyMOL pse/pml files. "+e.getMessage(),true);
		} catch (InterruptedException e) {
			throw new EppicException(e, "Couldn't generate thumbnails, PyMOL pse/pml files, PyMOL thread interrupted: "+e.getMessage(),true);
		}

	}

	public void doWriteFinalFiles() throws EppicException {
		
		if (params.isGenerateModelSerializedFile()) {
			
			modelAdaptor.setInterfaceWarnings(); // first we call this method to add all the cached warnings
			modelAdaptor.writeSerializedModelFile(params.getOutputFile(EppicParams.SERIALIZED_MODEL_FILE_SUFFIX));

			// finally we write a signal file for the wui to know that job is finished
			try {
				FileWriter fw = new FileWriter(new File(params.getOutDir(), EppicParams.FINISHED_FILE_NAME));
				fw.close();
			} catch (IOException e) {
				throw new EppicException(e, "Couldn't write the finished file", true);
			}
		}

	}
	
	private void findUniqueChains() {
		StringBuilder sb = new StringBuilder();
		sb.append("Unique sequences: ");
		
		for (Compound chainCluster:pdb.getCompounds()) {
			// in mmCIF files some sugars are annotated as compounds with no chains linked to them, e.g. 3s26
			if (chainCluster.getChains().isEmpty()) continue;

			sb.append(DataModelAdaptor.getChainClusterString(chainCluster));
			sb.append(" ");
		}
		
		LOGGER.info(sb.toString());
	}
	
	public void doFindEvolContext() throws EppicException {
		if (interfaces.size()==0) return;
		
		findUniqueChains();
		
		try {
			cecs = new ChainEvolContextList(pdb,params);
		} catch (SQLException e) {
			throw new EppicException(e,"Could not connect to local UniProt database server: "+e.getMessage(),true);
		}
		
		// a) getting the uniprot ids corresponding to the query (the pdb sequence)
		writeStep("Finding Homologs and Calculating Entropies");		
		cecs.retrieveQueryData(params);
		modelAdaptor.setUniProtVersion(cecs.getUniprotVer());
		
		// b) getting the homologs and sequence data and filtering it
		cecs.retrieveHomologs(params);

		// c) align
		cecs.align(params);
		
		// d) computing entropies
		cecs.computeEntropies(params);
		
	}
	
	public void doEvolScoring() throws EppicException {
		if (interfaces.size()==0) return;

		iecList = new InterfaceEvolContextList(interfaces, cecs);
		iecList.setUsePdbResSer(params.isUsePdbResSer());

		writeStep("Scoring Interfaces");
		
		if (params.isDoEvolScoring()) {

			// setting cut-offs
			iecList.setCoreRimScoreCutoff(params.getCoreRimScoreCutoff());
			iecList.setCoreSurfScoreCutoff(params.getCoreSurfScoreCutoff());
			iecList.setMinNumSeqs(params.getMinNumSeqs());
			
			// core-rim
			iecList.setCoreRimPredBsaToAsaCutoff(params.getCAcutoffForRimCore(), params.getMinAsaForSurface()); // calls calcRimAndCores as well
			iecList.scoreCoreRim();

			// core-surface
			iecList.setCoreSurfacePredBsaToAsaCutoff(params.getCAcutoffForZscore(), params.getMinAsaForSurface()); // calls calcRimAndCores as well
			iecList.scoreCoreSurface();

			// note this adds also the entropies to the residue details
			modelAdaptor.setEvolScores(iecList);
				
		}

		
	}
	
	public void doCombinedScoring() throws EppicException {
		if (interfaces.size()==0) return;
		
		// interface scoring
		List<CombinedPredictor> cps = new ArrayList<CombinedPredictor>();
		for (int i=0;i<iecList.size();i++) {
			CombinedPredictor cp = 
					new CombinedPredictor(iecList.get(i), gps.get(i), iecList.get(i).getEvolCoreRimPredictor(), iecList.get(i).getEvolCoreSurfacePredictor());
			cp.computeScores();
			cps.add(cp);
		}
		
		// interface cluster scoring
		List<CombinedClusterPredictor> ccps = new ArrayList<CombinedClusterPredictor>();		
		for (StructureInterfaceCluster interfaceCluster:interfaces.getClusters(EppicParams.CLUSTERING_CONTACT_OVERLAP_SCORE_CUTOFF)) {
			List<CombinedPredictor> ccpsForCluster = new ArrayList<CombinedPredictor>();
			
			for (int i=0;i<interfaces.size();i++) {
				if ( interfaces.get(i+1).getCluster().getId()==interfaceCluster.getId()) {
					ccpsForCluster.add(cps.get(i));
				}
			}
			
			CombinedClusterPredictor ccp = new CombinedClusterPredictor(ccpsForCluster);

			ccp.computeScores();
			ccps.add(ccp);
			iecList.setCombinedClusterPredictor(interfaceCluster.getId(), ccp);
		}			

		modelAdaptor.setCombinedPredictors(cps, ccps);

		params.getProgressLog().println("Done scoring");
	}
	
	private void writeStep(String text) {
		if (stepsLogFile==null) return;
		try {
			PrintStream stepsLog = new PrintStream(stepsLogFile);
			stepsLog.println("step_num="+stepCount);
			stepsLog.println("step="+text);
			stepsLog.println("step_total="+STEPS_TOTAL);
			stepCount++;
			stepsLog.close();
		} catch(FileNotFoundException e) {
			LOGGER.error("Couldn't write to steps log file "+stepsLogFile);
		}
	}
	
	/**
	 * The main of EPPIC  
	 */
	public static void main(String[] args){
		
		Main eppicMain = new Main();
		
		eppicMain.run(args);
	}
	
	/**
	 * Run the full eppic analysis given a parameters object
	 * @param params
	 */
	protected void run(EppicParams params) {
		this.params = params;
		run(false);
	}
	
	/**
	 * Run the full eppic analysis given the command line arguments (which are then converted into an {@link EppicParams} object)
	 * @param args
	 */
	public void run(String[] args) {
		
		try {
			params.parseCommandLine(args);
			
		} catch (EppicException e) {
			LOGGER.error(e.getMessage());
			e.exitIfFatal(1);
		}
		
		run(true);
	}
	
	private void run(boolean loadConfigFile) {

				
		long start = System.nanoTime();

		try {
									

			// this has to come after getting the command line args, since it reads the location and name of log file from those
			setUpLogging();

			
			LOGGER.info(EppicParams.PROGRAM_NAME+" version "+EppicParams.PROGRAM_VERSION);
			LOGGER.info("Build git SHA: {}", EppicParams.BUILD_GIT_SHA);
			
			if (loadConfigFile)
				loadConfigFile();
			
			try {
				LOGGER.info("Running in host "+InetAddress.getLocalHost().getHostName());
			} catch (UnknownHostException e) {
				LOGGER.warn("Could not determine host where we are running.");
			}
			
			// 0 load pdb
			doLoadPdb();

			// 1 finding interfaces
			doFindInterfaces();
			
					
			// 2 find the assemblies
			doFindAssemblies();

			
			// TODO call doHBPlus when fixed
			// try hbplus if executable is set, writes pdb files needed for it (which then are overwritten in doWritePdbFiles)
			//doHBPlus();
			
			doGeomScoring();
			
			if (params.isDoEvolScoring()) {
				// 3 finding evolutionary context		
				doFindEvolContext();

				// 4 scoring
				doEvolScoring();
				
				// 5 combined scoring
				doCombinedScoring();
				
			}
			
			// 6 score assemblies and predict most likely assembly
			doAssemblyScoring();
			
			// 7 write TSV files (only if not in -w) 	
			doWriteTextOutputFiles();
			
			// 8 write coordinate files (only if in -l)
			doWriteCoordFiles();
			
			// 9 write assembly diagrams (only if in -P)
			doWriteAssemblyDiagrams();
			
			// 10 writing pymol files (only if in -l)
			doWritePymolFiles();
			
			// 11 writing out the model serialized file and "finish" file for web ui (only if in -w)
			doWriteFinalFiles();

			

			long end = System.nanoTime();
			LOGGER.info("Finished successfully (total runtime "+((end-start)/1000000000L)+"s)");

		} catch (EppicException e) {
			LOGGER.error(e.getMessage());
			e.exitIfFatal(1);
		} 
		
		// TODO must uncomment this code before the release!
//		catch (Exception e) {
//			//e.printStackTrace();
//
//			String stack = "";
//			for (StackTraceElement el:e.getStackTrace()) {
//				stack+="\tat "+el.toString()+"\n";				
//			}
//			LOGGER.error("Unexpected error. Stack trace:\n"+e+"\n"+stack+
//					"\nPlease report a bug to "+EppicParams.CONTACT_EMAIL);
//			System.exit(1);
//		}
		catch (StructureException e) {
			LOGGER.error(e.getLocalizedMessage());
		}
		
		
	}
	
	protected DataModelAdaptor getDataModelAdaptor() {
		return modelAdaptor;
	}
	

}<|MERGE_RESOLUTION|>--- conflicted
+++ resolved
@@ -16,12 +16,9 @@
 import java.sql.SQLException;
 import java.util.ArrayList;
 import java.util.List;
-<<<<<<< HEAD
+import java.util.Set;
 import java.util.SortedSet;
-=======
-import java.util.Set;
 import java.util.TreeSet;
->>>>>>> 110e1f1d
 import java.util.zip.GZIPOutputStream;
 
 import org.apache.logging.log4j.LogManager;
@@ -381,10 +378,13 @@
 
 		if (params.isDoEvolScoring()) {
 			validAssemblies.setInterfaceEvolContextList(iecList);
+
 			validAssemblies.score();
 		}
 
+
 		modelAdaptor.setAssemblies(validAssemblies);
+
 		modelAdaptor.setPdbBioUnits(pdb.getPDBHeader().getBioAssemblies(), validAssemblies, pdb);
 
 	}
@@ -573,19 +573,9 @@
 				LOGGER.info("Writing diagram for assembly {} to {}",a.getId(),pngFile);
 					
 				// Filter down to this assembly
-<<<<<<< HEAD
-				SortedSet<Integer> clusterIds = GraphUtils.getDistinctInterfaceClusters(a.getAssemblyGraph().getSubgraph());					
-=======
-				List<StructureInterfaceCluster> clusters = a.getEngagedInterfaceClusters();
-				Set<Integer> clusterIds = new HashSet<Integer>(clusters.size());
-				Set<Integer> interfaceIds = new TreeSet<Integer>();
-				for(StructureInterfaceCluster cluster : clusters) {
-					clusterIds.add(cluster.getId());
-					for (StructureInterface interf:cluster.getMembers()) {
-						interfaceIds.add(interf.getId());
-					}
-				}
->>>>>>> 110e1f1d
+				SortedSet<Integer> clusterIds = GraphUtils.getDistinctInterfaceClusters(a.getAssemblyGraph().getSubgraph());
+				// TODO this is a placeholder, must fix interfaceIds to contain the right list!
+				Set<Integer> interfaceIds = new TreeSet<>();
 				latticeGraph.filterEngagedClusters(clusterIds);
 					
 				LatticeGUIMustache guiThumb = new LatticeGUIMustache(LatticeGUIMustache.TEMPLATE_ASSEMBLY_DIAGRAM_THUMB, latticeGraph);
@@ -606,9 +596,6 @@
 
 				// Generate thumbs via pipe
 				runner.generateFromDot(guiThumb, pngFile, fileFormat);
-<<<<<<< HEAD
-				}
-=======
 				
 				
 				// 2 generate the json file for the dynamic js graph in the wui
@@ -636,14 +623,12 @@
 				PrintWriter pw = new PrintWriter(new FileWriter(jsonAssemblyDiagramFile));
 				pw.println(json);
 				pw.close();
-			}
-
->>>>>>> 110e1f1d
+				}
 
 		} catch( IOException|StructureException|InterruptedException e) {
 			throw new EppicException(e, "Couldn't write assembly diagrams. " + e.getMessage(), true);
 		}
-	}	
+	}
 
 	// TODO implement the HBplus stuff
 //	public void doHBPlus() throws EppicException {
