<project xmlns="http://maven.apache.org/POM/4.0.0" xmlns:xsi="http://www.w3.org/2001/XMLSchema-instance"
	xsi:schemaLocation="http://maven.apache.org/POM/4.0.0 http://maven.apache.org/maven-v4_0_0.xsd">
	<modelVersion>4.0.0</modelVersion>
        <parent>
                <groupId>org.eppic-web</groupId>
                <artifactId>eppic</artifactId>
                <version>3.0-SNAPSHOT</version>
        </parent>
        <artifactId>eppic-cli</artifactId>

	
	<repositories>
		<!-- for uniprot japi -->
		<repository>
        	<id>ebi-repo</id>
        	<name>ebi-repo</name>
        	<url>http://www.ebi.ac.uk/~maven/m2repo</url>
    	</repository>		 
	</repositories>
	
	
	<dependencies>
	
	    <dependency>
			<groupId>org.eppic-web</groupId>
			<artifactId>eppic-model</artifactId>
			<version>${project.version}</version>
			<scope>compile</scope>
		</dependency>
		
		<dependency>
			<groupId>org.biojava</groupId>
       		<artifactId>biojava-core</artifactId>
<<<<<<< HEAD
        	<version>5.0.0-SNAPSHOT</version>
=======
        	<version>4.0.1-SNAPSHOT</version>
>>>>>>> a59aee00
		</dependency>

		<dependency>
			<groupId>org.biojava</groupId>
       		<artifactId>biojava-structure</artifactId>
<<<<<<< HEAD
        	<version>5.0.0-SNAPSHOT</version>
=======
        	<version>4.0.1-SNAPSHOT</version>
>>>>>>> a59aee00
		</dependency>
	
		<!-- junit -->
		
		<dependency>
			<groupId>junit</groupId>
			<artifactId>junit</artifactId>
			<version>4.11</version>
			<scope>test</scope>
		</dependency>


		<!-- logging -->

		<dependency>
			<groupId>org.slf4j</groupId>
			<artifactId>slf4j-api</artifactId>
			<version>${slf4j.version}</version>
		</dependency>
		<!-- binding for log4j 2 -->
		<dependency>
			<groupId>org.apache.logging.log4j</groupId>
			<artifactId>log4j-slf4j-impl</artifactId>
			<version>${log4j.version}</version>
			<scope>compile</scope>
		</dependency>
		<!-- Log4j API and Core implementation required for binding -->
		<dependency>
			<groupId>org.apache.logging.log4j</groupId>
			<artifactId>log4j-api</artifactId>
			<version>${log4j.version}</version>
			<scope>compile</scope>
		</dependency>
		<dependency>
			<groupId>org.apache.logging.log4j</groupId>
			<artifactId>log4j-core</artifactId>
			<version>${log4j.version}</version>
			<scope>compile</scope>
		</dependency>
	
		<!-- jung for assembly package -->
		<dependency>
			<groupId>net.sf.jung</groupId>
			<artifactId>jung2</artifactId>
			<version>2.0.1</version>
			<type>pom</type>
		</dependency>
		<dependency>
			<groupId>net.sf.jung</groupId>
			<artifactId>jung-graph-impl</artifactId>
			<version>2.0.1</version>
		</dependency>		
		<dependency>
			<groupId>net.sf.jung</groupId>
			<artifactId>jung-algorithms</artifactId>
			<version>2.0.1</version>
		</dependency>		
		<!-- others -->

		<dependency>
			<groupId>gnu.getopt</groupId>
			<artifactId>java-getopt</artifactId>
			<version>1.0.13</version>
		</dependency>
                        
		<dependency>
			<groupId>org.apache.commons</groupId>
			<artifactId>commons-math</artifactId>
			<version>2.2</version>
		</dependency>

		<!-- uniprot -->
		<dependency>
        	<groupId>uk.ac.ebi.uniprot.kraken</groupId>
        	<artifactId>uniprotjapi</artifactId>   
        	<version>2014.10</version>     	
    	</dependency>
		
		
		<dependency>
			<groupId>mysql</groupId>
			<artifactId>mysql-connector-java</artifactId>
			<version>5.1.14</version>
		</dependency>
		
				
	</dependencies>
	
	<build>
		
		<!-- one possible way to include sources in jar for gwt compiler to be able to work in eppic-wui -->
		<!-- 
     	<resources>
        	<resource>
            <directory>src/main/java</directory>
            <includes>
                <include>**/*.java</include>
            </includes>
        	</resource>
        	<resource>
            <directory>src/main/resources</directory>
            <includes>
                <include>**/*.*xml</include>
                <include>**/*.*properties</include>
            </includes>
        	</resource>
    	</resources>
    	-->
    			
		<plugins>
			<!-- jar plugin to add eppic's main class, so that the jar is executable -->
			<plugin>
        		<groupId>org.apache.maven.plugins</groupId>
        		<artifactId>maven-jar-plugin</artifactId>
        		<version>2.4</version>
        		<configuration>
			    	<archive>
            			<manifest>
              				<addClasspath>true</addClasspath>
							<mainClass>eppic.Main</mainClass>
            			</manifest>
          			</archive>
		        </configuration>
			</plugin>

       		<plugin>
             		<groupId>org.apache.maven.plugins</groupId>
              		<artifactId>maven-compiler-plugin</artifactId>
               		<version>3.1</version>
               		<configuration>
                    		<source>${java.version}</source>
                    		<target>${java.version}</target>
               		</configuration>
          	</plugin>

		
			<!-- the shade plugin to repack all jars into one uber-jar -->			
			<plugin>
				<groupId>org.apache.maven.plugins</groupId>
				<artifactId>maven-shade-plugin</artifactId>
				<version>2.2</version>
				<executions>
					<execution>
						<phase>package</phase>
						<goals>
							<goal>shade</goal>
						</goals>
						<configuration>
	              			<artifactSet>
	                			<excludes>
	                  				
	                  				<!--  excluding the uniprot japi jar, there's no point in including it in the uber-jar for 
	                  				      distribution, since it gets updated every month. It has to be downloaded by the user -->	                  				
	                  				<exclude>uk.ac.ebi.uniprot.kraken</exclude>

	                			</excludes>
	              			</artifactSet>
	              			<filters>
        						<filter>
        							<!-- solution to the signature repackaging problem is this filter: exclude the signatures!  -->
            						<artifact>*:*</artifact>
            						<excludes>
                						<exclude>META-INF/*.SF</exclude>
                						<exclude>META-INF/*.DSA</exclude>
                						<exclude>META-INF/*.RSA</exclude>
            						</excludes>
        						</filter>
    						</filters>
           				</configuration>
					</execution>
				</executions>
				<configuration>
					<finalName>uber-${project.artifactId}-${project.version}</finalName>
				</configuration>
			</plugin>
			
			<!-- assembly plugin for final packaging -->
			<plugin>
  				<groupId>org.apache.maven.plugins</groupId>
  				<artifactId>maven-assembly-plugin</artifactId>
  				<configuration>
    				<descriptor>src/assembly/bin.xml</descriptor>
    				<finalName>${project.artifactId}-${project.version}</finalName>
    
					<archiverConfig>
						<fileMode>0644</fileMode>
						<directoryMode>0755</directoryMode>
						<defaultDirectoryMode>0755</defaultDirectoryMode>
					</archiverConfig>
					
  				</configuration>
  				
  				<executions>
    				<execution>
      					<phase>package</phase>
      					<goals>
        					<goal>single</goal>
      					</goals>
    				</execution>
  				</executions>
			</plugin>
			
		</plugins>
	</build>
	
	
	
</project><|MERGE_RESOLUTION|>--- conflicted
+++ resolved
@@ -31,21 +31,13 @@
 		<dependency>
 			<groupId>org.biojava</groupId>
        		<artifactId>biojava-core</artifactId>
-<<<<<<< HEAD
-        	<version>5.0.0-SNAPSHOT</version>
-=======
         	<version>4.0.1-SNAPSHOT</version>
->>>>>>> a59aee00
 		</dependency>
 
 		<dependency>
 			<groupId>org.biojava</groupId>
        		<artifactId>biojava-structure</artifactId>
-<<<<<<< HEAD
-        	<version>5.0.0-SNAPSHOT</version>
-=======
         	<version>4.0.1-SNAPSHOT</version>
->>>>>>> a59aee00
 		</dependency>
 	
 		<!-- junit -->
