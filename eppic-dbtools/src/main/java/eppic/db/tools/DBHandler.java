--- conflicted
+++ resolved
@@ -869,33 +869,32 @@
 		em.getTransaction().commit();
 		em.close();
 	}
-	
-<<<<<<< HEAD
+
 	public List<ResidueInfoDB> getResiduesForInterface(InterfaceDB face, boolean side, short region) {
-=======
-	public List<String> getAllPdbCodes() {
->>>>>>> aeb4494e
-		EntityManager em = this.getEntityManager();
-
-		CriteriaBuilder cb = em.getCriteriaBuilder();
-
-<<<<<<< HEAD
+		EntityManager em = this.getEntityManager();
+
+		CriteriaBuilder cb = em.getCriteriaBuilder();
+
 		CriteriaQuery<ResidueInfoDB> cq = cb.createQuery(ResidueInfoDB.class);
 		Root<ResidueBurialDB> root = cq.from(ResidueBurialDB.class);
-		
+
 		cq.where(cb.and(
 				cb.equal(root.get(ResidueBurialDB_.interfaceItem),face),
 				cb.equal(root.get(ResidueBurialDB_.side), side),
 				cb.greaterThanOrEqualTo(root.get(ResidueBurialDB_.region), region)));
-		
+
 		cq.select(root.get(ResidueBurialDB_.residueInfo));
-		
+
 		List<ResidueInfoDB> results = em.createQuery(cq).getResultList();
 
 		return results;
 	}
-	
-=======
+
+	public List<String> getAllPdbCodes() {
+		EntityManager em = this.getEntityManager();
+	
+		CriteriaBuilder cb = em.getCriteriaBuilder();
+
 		CriteriaQuery<PdbInfoDB> cq = cb.createQuery(PdbInfoDB.class);
 		Root<PdbInfoDB> root = cq.from(PdbInfoDB.class);
 
@@ -913,5 +912,4 @@
 		
 		return pdbCodes;
 	}
->>>>>>> aeb4494e
 }